/*
 * Mach Operating System
 * Copyright (c) 1991,1990,1989,1988 Carnegie Mellon University
 * All Rights Reserved.
 *
 * Permission to use, copy, modify and distribute this software and its
 * documentation is hereby granted, provided that both the copyright
 * notice and this permission notice appear in all copies of the
 * software, derivative works or modified versions, and any portions
 * thereof, and that both notices appear in supporting documentation.
 *
 * CARNEGIE MELLON ALLOWS FREE USE OF THIS SOFTWARE IN ITS "AS IS"
 * CONDITION.  CARNEGIE MELLON DISCLAIMS ANY LIABILITY OF ANY KIND FOR
 * ANY DAMAGES WHATSOEVER RESULTING FROM THE USE OF THIS SOFTWARE.
 *
 * Carnegie Mellon requests users of this software to return to
 *
 *  Software Distribution Coordinator  or  Software.Distribution@CS.CMU.EDU
 *  School of Computer Science
 *  Carnegie Mellon University
 *  Pittsburgh PA 15213-3890
 *
 * any improvements or extensions that they make and grant Carnegie Mellon
 * the rights to redistribute these changes.
 */
/*
 *	File:	pmap.h
 *
 *	Authors:  Avadis Tevanian, Jr., Michael Wayne Young
 *	Date:	1985
 *
 *	Machine-dependent structures for the physical map module.
 */

#ifndef	_PMAP_MACHINE_
#define _PMAP_MACHINE_	1

#include <oskit/x86/paging.h>
#define	INTEL_PGBYTES		I386_PGBYTES
#define INTEL_PTE_WIRED		0x00000200
#define ptenum(a)	lin2ptenum(a)
#define	intel_btop(x)		atop(x)
#define	intel_ptob(x)		ptoa(x)

#ifndef	ASSEMBLER

#include <kern/zalloc.h>
#include <kern/lock.h>
#include <mach/machine/vm_param.h>
#include <mach/vm_statistics.h>
#include <mach/kern_return.h>

<<<<<<< HEAD
#include <oskit/x86/base_vm.h>
#include <oskit/x86/proc_reg.h>
=======
/*
 *	Define the generic in terms of the specific
 */

#if	i386
#define	INTEL_PGBYTES		I386_PGBYTES
#define INTEL_PGSHIFT		I386_PGSHIFT
#define	intel_btop(x)		i386_btop(x)
#define	intel_ptob(x)		i386_ptob(x)
#define	intel_round_page(x)	i386_round_page(x)
#define	intel_trunc_page(x)	i386_trunc_page(x)
#define trunc_intel_to_vm(x)	trunc_i386_to_vm(x)
#define round_intel_to_vm(x)	round_i386_to_vm(x)
#define vm_to_intel(x)		vm_to_i386(x)
#endif	/* i386 */
#if	i860
#define	INTEL_PGBYTES		I860_PGBYTES
#define INTEL_PGSHIFT		I860_PGSHIFT
#define	intel_btop(x)		i860_btop(x)
#define	intel_ptob(x)		i860_ptob(x)
#define	intel_round_page(x)	i860_round_page(x)
#define	intel_trunc_page(x)	i860_trunc_page(x)
#define trunc_intel_to_vm(x)	trunc_i860_to_vm(x)
#define round_intel_to_vm(x)	round_i860_to_vm(x)
#define vm_to_intel(x)		vm_to_i860(x)
#endif	/* i860 */

/*
 *	i386/i486/i860 Page Table Entry
 */

typedef unsigned int	pt_entry_t;
#define PT_ENTRY_NULL	((pt_entry_t *) 0)

#endif	/* ASSEMBLER */

#define INTEL_OFFMASK	0xfff	/* offset within page */
#define PDESHIFT	22	/* page descriptor shift */
#define PDEMASK		0x3ff	/* mask for page descriptor index */
#define PTESHIFT	12	/* page table shift */
#define PTEMASK		0x3ff	/* mask for page table index */

/*
 *	Convert linear offset to page descriptor index
 */
#define lin2pdenum(a)	(((a) >> PDESHIFT) & PDEMASK)

/*
 *	Convert page descriptor index to linear address
 */
#define pdenum2lin(a)	((vm_offset_t)(a) << PDESHIFT)

/*
 *	Convert linear offset to page table index
 */
#define ptenum(a)	(((a) >> PTESHIFT) & PTEMASK)

#define NPTES	(intel_ptob(1)/sizeof(pt_entry_t))
#define NPDES	(intel_ptob(1)/sizeof(pt_entry_t))

/*
 *	Hardware pte bit definitions (to be used directly on the ptes
 *	without using the bit fields).
 */

#if	i860
#define INTEL_PTE_valid		0x00000001
#else
#define INTEL_PTE_VALID		0x00000001
#endif
#define INTEL_PTE_WRITE		0x00000002
#define INTEL_PTE_USER		0x00000004
#define INTEL_PTE_WTHRU		0x00000008
#define INTEL_PTE_NCACHE 	0x00000010
#define INTEL_PTE_REF		0x00000020
#define INTEL_PTE_MOD		0x00000040
#define INTEL_PTE_WIRED		0x00000200
#define INTEL_PTE_PFN		0xfffff000

#if	i860
#if	NOCACHE
#define	INTEL_PTE_VALID		(INTEL_PTE_valid	\
				|INTEL_PTE_WTHRU	\
				|INTEL_PTE_NCACHE	\
				|INTEL_PTE_REF		\
				|INTEL_PTE_MOD		\
				)
#else	/* NOCACHE */
#define	INTEL_PTE_VALID		(INTEL_PTE_valid	\
				|INTEL_PTE_REF		\
				|INTEL_PTE_MOD		\
				)
#endif	/* NOCACHE */
#endif	/* i860 */

#define	pa_to_pte(a)		((a) & INTEL_PTE_PFN)
#define	pte_to_pa(p)		((p) & INTEL_PTE_PFN)
#define	pte_increment_pa(p)	((p) += INTEL_OFFMASK+1)
>>>>>>> 352be51d

/*
 *	Convert page table entry to kernel virtual address
 */
#define ptetokv(a)	(phystokv(pte_to_pa(a)))

typedef	volatile long	cpu_set;	/* set of CPUs - must be <= 32 */
					/* changed by other processors */

struct pmap {
	pt_entry_t	*dirbase;	/* page directory pointer register */
	int		ref_count;	/* reference count */
	decl_simple_lock_data(,lock)
					/* lock on map */
	struct pmap_statistics	stats;	/* map statistics */
	cpu_set		cpus_using;	/* bitmap of cpus using pmap */
};

typedef struct pmap	*pmap_t;

#define PMAP_NULL	((pmap_t) 0)

#if	i860
/*#define	set_dirbase(dirbase)	flush_and_ctxsw(dirbase)*//*akp*/
#else
#define	set_dirbase(dirbase)	set_cr3(dirbase)
#endif

#if	NCPUS > 1
/*
 *	List of cpus that are actively using mapped memory.  Any
 *	pmap update operation must wait for all cpus in this list.
 *	Update operations must still be queued to cpus not in this
 *	list.
 */
cpu_set		cpus_active;

/*
 *	List of cpus that are idle, but still operating, and will want
 *	to see any kernel pmap updates when they become active.
 */
cpu_set		cpus_idle;

/*
 *	Quick test for pmap update requests.
 */
volatile
boolean_t	cpu_update_needed[NCPUS];

/*
 *	External declarations for PMAP_ACTIVATE.
 */

void		process_pmap_updates();
void		pmap_update_interrupt();
extern	pmap_t	kernel_pmap;

#endif	/* NCPUS > 1 */

/*
 *	Machine dependent routines that are used only for i386/i486/i860.
 */

pt_entry_t *pmap_pte(pmap_t pmap, vm_offset_t addr);

/*
 *	Macros for speed.
 */

#if	NCPUS > 1

/*
 *	For multiple CPUS, PMAP_ACTIVATE and PMAP_DEACTIVATE must manage
 *	fields to control TLB invalidation on other CPUS.
 */

#define	PMAP_ACTIVATE_KERNEL(my_cpu)	{				\
									\
	/*								\
	 *	Let pmap updates proceed while we wait for this pmap.	\
	 */								\
	i_bit_clear((my_cpu), &cpus_active);				\
									\
	/*								\
	 *	Lock the pmap to put this cpu in its active set.	\
	 *	Wait for updates here.					\
	 */								\
	simple_lock(&kernel_pmap->lock);				\
									\
	/*								\
	 *	Process invalidate requests for the kernel pmap.	\
	 */								\
	if (cpu_update_needed[(my_cpu)])				\
	    process_pmap_updates(kernel_pmap);				\
									\
	/*								\
	 *	Mark that this cpu is using the pmap.			\
	 */								\
	i_bit_set((my_cpu), &kernel_pmap->cpus_using);			\
									\
	/*								\
	 *	Mark this cpu active - IPL will be lowered by		\
	 *	load_context().						\
	 */								\
	i_bit_set((my_cpu), &cpus_active);				\
									\
	simple_unlock(&kernel_pmap->lock);				\
}

#define	PMAP_DEACTIVATE_KERNEL(my_cpu)	{				\
	/*								\
	 *	Mark pmap no longer in use by this cpu even if		\
	 *	pmap is locked against updates.				\
	 */								\
	i_bit_clear((my_cpu), &kernel_pmap->cpus_using);		\
}

#define PMAP_ACTIVATE_USER(pmap, th, my_cpu)	{			\
	register pmap_t		tpmap = (pmap);				\
									\
	if (tpmap == kernel_pmap) {					\
	    /*								\
	     *	If this is the kernel pmap, switch to its page tables.	\
	     */								\
	    set_dirbase(kvtophys(tpmap->dirbase));			\
	}								\
	else {								\
	    /*								\
	     *	Let pmap updates proceed while we wait for this pmap.	\
	     */								\
	    i_bit_clear((my_cpu), &cpus_active);			\
									\
	    /*								\
	     *	Lock the pmap to put this cpu in its active set.	\
	     *	Wait for updates here.					\
	     */								\
	    simple_lock(&tpmap->lock);					\
									\
	    /*								\
	     *	No need to invalidate the TLB - the entire user pmap	\
	     *	will be invalidated by reloading dirbase.		\
	     */								\
	    set_dirbase(kvtophys(tpmap->dirbase));			\
									\
	    /*								\
	     *	Mark that this cpu is using the pmap.			\
	     */								\
	    i_bit_set((my_cpu), &tpmap->cpus_using);			\
									\
	    /*								\
	     *	Mark this cpu active - IPL will be lowered by		\
	     *	load_context().						\
	     */								\
	    i_bit_set((my_cpu), &cpus_active);				\
									\
	    simple_unlock(&tpmap->lock);				\
	}								\
}

#define PMAP_DEACTIVATE_USER(pmap, thread, my_cpu)	{		\
	register pmap_t		tpmap = (pmap);				\
									\
	/*								\
	 *	Do nothing if this is the kernel pmap.			\
	 */								\
	if (tpmap != kernel_pmap) {					\
	    /*								\
	     *	Mark pmap no longer in use by this cpu even if		\
	     *	pmap is locked against updates.				\
	     */								\
	    i_bit_clear((my_cpu), &(pmap)->cpus_using);			\
	}								\
}

#define MARK_CPU_IDLE(my_cpu)	{					\
	/*								\
	 *	Mark this cpu idle, and remove it from the active set,	\
	 *	since it is not actively using any pmap.  Signal_cpus	\
	 *	will notice that it is idle, and avoid signaling it,	\
	 *	but will queue the update request for when the cpu	\
	 *	becomes active.						\
	 */								\
	int	s = splvm();						\
	i_bit_set((my_cpu), &cpus_idle);				\
	i_bit_clear((my_cpu), &cpus_active);				\
	splx(s);							\
}

#define MARK_CPU_ACTIVE(my_cpu)	{					\
									\
	int	s = splvm();						\
	/*								\
	 *	If a kernel_pmap update was requested while this cpu	\
	 *	was idle, process it as if we got the interrupt.	\
	 *	Before doing so, remove this cpu from the idle set.	\
	 *	Since we do not grab any pmap locks while we flush	\
	 *	our TLB, another cpu may start an update operation	\
	 *	before we finish.  Removing this cpu from the idle	\
	 *	set assures that we will receive another update		\
	 *	interrupt if this happens.				\
	 */								\
	i_bit_clear((my_cpu), &cpus_idle);				\
									\
	if (cpu_update_needed[(my_cpu)])				\
	    pmap_update_interrupt();					\
									\
	/*								\
	 *	Mark that this cpu is now active.			\
	 */								\
	i_bit_set((my_cpu), &cpus_active);				\
	splx(s);							\
}

#else	/* NCPUS > 1 */

/*
 *	With only one CPU, we just have to indicate whether the pmap is
 *	in use.
 */

#define	PMAP_ACTIVATE_KERNEL(my_cpu)	{				\
	kernel_pmap->cpus_using = TRUE;					\
}

#define	PMAP_DEACTIVATE_KERNEL(my_cpu)	{				\
	kernel_pmap->cpus_using = FALSE;				\
}

#define	PMAP_ACTIVATE_USER(pmap, th, my_cpu)	{			\
	register pmap_t		tpmap = (pmap);				\
									\
	set_dirbase(kvtophys(tpmap->dirbase));				\
	if (tpmap != kernel_pmap) {					\
	    tpmap->cpus_using = TRUE;					\
	}								\
}

#define PMAP_DEACTIVATE_USER(pmap, thread, cpu)	{			\
	if ((pmap) != kernel_pmap)					\
	    (pmap)->cpus_using = FALSE;					\
}

#endif	/* NCPUS > 1 */

#define PMAP_CONTEXT(pmap, thread)

#define	pmap_kernel()			(kernel_pmap)
#define pmap_resident_count(pmap)	((pmap)->stats.resident_count)
#define pmap_phys_address(frame)	((vm_offset_t) (intel_ptob(frame)))
#define pmap_phys_to_frame(phys)	((int) (intel_btop(phys)))
#define	pmap_copy(dst_pmap,src_pmap,dst_addr,len,src_addr)
#define	pmap_attribute(pmap,addr,size,attr,value) \
					(KERN_INVALID_ADDRESS)

#endif	/* ASSEMBLER */

#endif	/* _PMAP_MACHINE_ */<|MERGE_RESOLUTION|>--- conflicted
+++ resolved
@@ -50,109 +50,8 @@
 #include <mach/vm_statistics.h>
 #include <mach/kern_return.h>
 
-<<<<<<< HEAD
 #include <oskit/x86/base_vm.h>
 #include <oskit/x86/proc_reg.h>
-=======
-/*
- *	Define the generic in terms of the specific
- */
-
-#if	i386
-#define	INTEL_PGBYTES		I386_PGBYTES
-#define INTEL_PGSHIFT		I386_PGSHIFT
-#define	intel_btop(x)		i386_btop(x)
-#define	intel_ptob(x)		i386_ptob(x)
-#define	intel_round_page(x)	i386_round_page(x)
-#define	intel_trunc_page(x)	i386_trunc_page(x)
-#define trunc_intel_to_vm(x)	trunc_i386_to_vm(x)
-#define round_intel_to_vm(x)	round_i386_to_vm(x)
-#define vm_to_intel(x)		vm_to_i386(x)
-#endif	/* i386 */
-#if	i860
-#define	INTEL_PGBYTES		I860_PGBYTES
-#define INTEL_PGSHIFT		I860_PGSHIFT
-#define	intel_btop(x)		i860_btop(x)
-#define	intel_ptob(x)		i860_ptob(x)
-#define	intel_round_page(x)	i860_round_page(x)
-#define	intel_trunc_page(x)	i860_trunc_page(x)
-#define trunc_intel_to_vm(x)	trunc_i860_to_vm(x)
-#define round_intel_to_vm(x)	round_i860_to_vm(x)
-#define vm_to_intel(x)		vm_to_i860(x)
-#endif	/* i860 */
-
-/*
- *	i386/i486/i860 Page Table Entry
- */
-
-typedef unsigned int	pt_entry_t;
-#define PT_ENTRY_NULL	((pt_entry_t *) 0)
-
-#endif	/* ASSEMBLER */
-
-#define INTEL_OFFMASK	0xfff	/* offset within page */
-#define PDESHIFT	22	/* page descriptor shift */
-#define PDEMASK		0x3ff	/* mask for page descriptor index */
-#define PTESHIFT	12	/* page table shift */
-#define PTEMASK		0x3ff	/* mask for page table index */
-
-/*
- *	Convert linear offset to page descriptor index
- */
-#define lin2pdenum(a)	(((a) >> PDESHIFT) & PDEMASK)
-
-/*
- *	Convert page descriptor index to linear address
- */
-#define pdenum2lin(a)	((vm_offset_t)(a) << PDESHIFT)
-
-/*
- *	Convert linear offset to page table index
- */
-#define ptenum(a)	(((a) >> PTESHIFT) & PTEMASK)
-
-#define NPTES	(intel_ptob(1)/sizeof(pt_entry_t))
-#define NPDES	(intel_ptob(1)/sizeof(pt_entry_t))
-
-/*
- *	Hardware pte bit definitions (to be used directly on the ptes
- *	without using the bit fields).
- */
-
-#if	i860
-#define INTEL_PTE_valid		0x00000001
-#else
-#define INTEL_PTE_VALID		0x00000001
-#endif
-#define INTEL_PTE_WRITE		0x00000002
-#define INTEL_PTE_USER		0x00000004
-#define INTEL_PTE_WTHRU		0x00000008
-#define INTEL_PTE_NCACHE 	0x00000010
-#define INTEL_PTE_REF		0x00000020
-#define INTEL_PTE_MOD		0x00000040
-#define INTEL_PTE_WIRED		0x00000200
-#define INTEL_PTE_PFN		0xfffff000
-
-#if	i860
-#if	NOCACHE
-#define	INTEL_PTE_VALID		(INTEL_PTE_valid	\
-				|INTEL_PTE_WTHRU	\
-				|INTEL_PTE_NCACHE	\
-				|INTEL_PTE_REF		\
-				|INTEL_PTE_MOD		\
-				)
-#else	/* NOCACHE */
-#define	INTEL_PTE_VALID		(INTEL_PTE_valid	\
-				|INTEL_PTE_REF		\
-				|INTEL_PTE_MOD		\
-				)
-#endif	/* NOCACHE */
-#endif	/* i860 */
-
-#define	pa_to_pte(a)		((a) & INTEL_PTE_PFN)
-#define	pte_to_pa(p)		((p) & INTEL_PTE_PFN)
-#define	pte_increment_pa(p)	((p) += INTEL_OFFMASK+1)
->>>>>>> 352be51d
 
 /*
  *	Convert page table entry to kernel virtual address
