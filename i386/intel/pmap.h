--- conflicted
+++ resolved
@@ -182,18 +182,14 @@
 	pt_entry_t	*dirbase;	/* page directory table */
 #else
 	pt_entry_t	*pdpbase;	/* page directory pointer table */
-<<<<<<< HEAD
-#endif	/* PAE */
+#endif	/* ! PAE */
 #ifdef __x86_64__
 	pt_entry_t	*l4base;	/* l4 table */
 #ifdef MACH_HYP
 	pt_entry_t	*user_l4base;	/* Userland l4 table */
 	pt_entry_t	*user_pdpbase;	/* Userland l4 table */
-#endif
+#endif	/* MACH_HYP */
 #endif	/* x86_64 */
-=======
-#endif	/* ! PAE */
->>>>>>> e8d448c1
 	int		ref_count;	/* reference count */
 	decl_simple_lock_data(,lock)
 					/* lock on map */
