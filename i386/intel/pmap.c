--- conflicted
+++ resolved
@@ -1281,7 +1281,6 @@
 		kmem_cache_free(&pmap_cache, (vm_address_t) p);
 		return PMAP_NULL;
 	}
-	memset(p->pdpbase, 0, INTEL_PGBYTES);
 
 	memset(p->pdpbase, 0, INTEL_PGBYTES);
 	{
@@ -1291,10 +1290,7 @@
 				  | INTEL_PTE_VALID | INTEL_PTE_WRITE);
 	}
 #ifdef __x86_64__
-<<<<<<< HEAD
-=======
 	// FIXME: use kmem_cache_alloc instead
->>>>>>> 0b3504b6
 	if (kmem_alloc_wired(kernel_map,
 			     (vm_offset_t *)&p->l4base, INTEL_PGBYTES)
 							!= KERN_SUCCESS)
@@ -1302,10 +1298,7 @@
 	memset(p->l4base, 0, INTEL_PGBYTES);
 	WRITE_PTE(&p->l4base[0], pa_to_pte(kvtophys((vm_offset_t) p->pdpbase)) | INTEL_PTE_VALID | INTEL_PTE_WRITE);
 #ifdef	MACH_PV_PAGETABLES
-<<<<<<< HEAD
-=======
 	// FIXME: use kmem_cache_alloc instead
->>>>>>> 0b3504b6
 	if (kmem_alloc_wired(kernel_map,
 			     (vm_offset_t *)&p->user_pdpbase, INTEL_PGBYTES)
 							!= KERN_SUCCESS)
@@ -1316,10 +1309,7 @@
 		for (i = 0; i < lin2pdpnum(VM_MAX_ADDRESS); i++)
 			WRITE_PTE(&p->user_pdpbase[i], pa_to_pte(kvtophys((vm_offset_t) page_dir[i])) | INTEL_PTE_VALID | INTEL_PTE_WRITE);
 	}
-<<<<<<< HEAD
-=======
 	// FIXME: use kmem_cache_alloc instead
->>>>>>> 0b3504b6
 	if (kmem_alloc_wired(kernel_map,
 			     (vm_offset_t *)&p->user_l4base, INTEL_PGBYTES)
 							!= KERN_SUCCESS)
