/*
 * Mach Operating System
 * Copyright (c) 1991,1990,1989,1988 Carnegie Mellon University
 * All Rights Reserved.
 *
 * Permission to use, copy, modify and distribute this software and its
 * documentation is hereby granted, provided that both the copyright
 * notice and this permission notice appear in all copies of the
 * software, derivative works or modified versions, and any portions
 * thereof, and that both notices appear in supporting documentation.
 *
 * CARNEGIE MELLON ALLOWS FREE USE OF THIS SOFTWARE IN ITS "AS IS"
 * CONDITION.  CARNEGIE MELLON DISCLAIMS ANY LIABILITY OF ANY KIND FOR
 * ANY DAMAGES WHATSOEVER RESULTING FROM THE USE OF THIS SOFTWARE.
 *
 * Carnegie Mellon requests users of this software to return to
 *
 *  Software Distribution Coordinator  or  Software.Distribution@CS.CMU.EDU
 *  School of Computer Science
 *  Carnegie Mellon University
 *  Pittsburgh PA 15213-3890
 *
 * any improvements or extensions that they make and grant Carnegie Mellon
 * the rights to redistribute these changes.
 */
/*
 *	File:	pmap.c
 *	Author:	Avadis Tevanian, Jr., Michael Wayne Young
 *	(These guys wrote the Vax version)
 *
 *	Physical Map management code for Intel i386, and i486.
 *
 *	Manages physical address maps.
 *
 *	In addition to hardware address maps, this
 *	module is called upon to provide software-use-only
 *	maps which may or may not be stored in the same
 *	form as hardware maps.  These pseudo-maps are
 *	used to store intermediate results from copy
 *	operations to and from address spaces.
 *
 *	Since the information managed by this module is
 *	also stored by the logical address mapping module,
 *	this module may throw away valid virtual-to-physical
 *	mappings at almost any time.  However, invalidations
 *	of virtual-to-physical mappings must be done as
 *	requested.
 *
 *	In order to cope with hardware architectures which
 *	make virtual-to-physical map invalidates expensive,
 *	this module may delay invalidate or reduced protection
 *	operations until such time as they are actually
 *	necessary.  This module is given full information as
 *	to which processors are currently using which maps,
 *	and to when physical maps must be made correct.
 */

#include <string.h>

#include <mach/machine/vm_types.h>

#include <mach/boolean.h>
#include <kern/debug.h>
#include <kern/printf.h>
#include <kern/thread.h>
#include <kern/slab.h>

#include <kern/lock.h>

#include <vm/pmap.h>
#include <vm/vm_map.h>
#include <vm/vm_kern.h>
#include <i386/vm_param.h>
#include <mach/vm_prot.h>
#include <vm/vm_object.h>
#include <vm/vm_page.h>
#include <vm/vm_user.h>

#include <mach/machine/vm_param.h>
#include <mach/xen.h>
#include <machine/thread.h>
#include <i386/cpu_number.h>
#include <i386/proc_reg.h>
#include <i386/locore.h>
#include <i386/model_dep.h>
#include <i386/spl.h>
#include <i386at/biosmem.h>
#include <i386at/model_dep.h>

#if	NCPUS > 1
#include <i386/mp_desc.h>
#endif

#ifdef	MACH_PSEUDO_PHYS
#define	WRITE_PTE(pte_p, pte_entry)		*(pte_p) = pte_entry?pa_to_ma(pte_entry):0;
#else	/* MACH_PSEUDO_PHYS */
#define	WRITE_PTE(pte_p, pte_entry)		*(pte_p) = (pte_entry);
#endif	/* MACH_PSEUDO_PHYS */

/*
 *	Private data structures.
 */

/*
 *	For each vm_page_t, there is a list of all currently
 *	valid virtual mappings of that page.  An entry is
 *	a pv_entry_t; the list is the pv_table.
 */

typedef struct pv_entry {
	struct pv_entry	*next;		/* next pv_entry */
	pmap_t		pmap;		/* pmap where mapping lies */
	vm_offset_t	va;		/* virtual address for mapping */
} *pv_entry_t;

#define PV_ENTRY_NULL	((pv_entry_t) 0)

pv_entry_t	pv_head_table;		/* array of entries, one per page */

/*
 *	pv_list entries are kept on a list that can only be accessed
 *	with the pmap system locked (at SPLVM, not in the cpus_active set).
 *	The list is refilled from the pv_list_cache if it becomes empty.
 */
pv_entry_t	pv_free_list;		/* free list at SPLVM */
decl_simple_lock_data(, pv_free_list_lock)

#define	PV_ALLOC(pv_e) { \
	simple_lock(&pv_free_list_lock); \
	if ((pv_e = pv_free_list) != 0) { \
	    pv_free_list = pv_e->next; \
	} \
	simple_unlock(&pv_free_list_lock); \
}

#define	PV_FREE(pv_e) { \
	simple_lock(&pv_free_list_lock); \
	pv_e->next = pv_free_list; \
	pv_free_list = pv_e; \
	simple_unlock(&pv_free_list_lock); \
}

struct kmem_cache	pv_list_cache;		/* cache of pv_entry structures */

/*
 *	Each entry in the pv_head_table is locked by a bit in the
 *	pv_lock_table.  The lock bits are accessed by the physical
 *	address of the page they lock.
 */

char	*pv_lock_table;		/* pointer to array of bits */
#define pv_lock_table_size(n)	(((n)+BYTE_SIZE-1)/BYTE_SIZE)

/* Has pmap_init completed? */
boolean_t	pmap_initialized = FALSE;

/*
 *	Range of kernel virtual addresses available for kernel memory mapping.
 *	Does not include the virtual addresses used to map physical memory 1-1.
 *	Initialized by pmap_bootstrap.
 */
vm_offset_t kernel_virtual_start;
vm_offset_t kernel_virtual_end;

/*
 *	Index into pv_head table, its lock bits, and the modify/reference
 *	bits.
 */
#define pa_index(pa)	vm_page_table_index(pa)

#define pai_to_pvh(pai)		(&pv_head_table[pai])
#define lock_pvh_pai(pai)	(bit_lock(pai, pv_lock_table))
#define unlock_pvh_pai(pai)	(bit_unlock(pai, pv_lock_table))

/*
 *	Array of physical page attributes for managed pages.
 *	One byte per physical page.
 */
char	*pmap_phys_attributes;

/*
 *	Physical page attributes.  Copy bits from PTE definition.
 */
#define	PHYS_MODIFIED	INTEL_PTE_MOD	/* page modified */
#define	PHYS_REFERENCED	INTEL_PTE_REF	/* page referenced */

/*
 *	Amount of virtual memory mapped by one
 *	page-directory entry.
 */
#define	PDE_MAPPED_SIZE		(pdenum2lin(1))

/*
 *	We allocate page table pages directly from the VM system
 *	through this object.  It maps physical memory.
 */
vm_object_t	pmap_object = VM_OBJECT_NULL;

/*
 *	Locking and TLB invalidation
 */

/*
 *	Locking Protocols:
 *
 *	There are two structures in the pmap module that need locking:
 *	the pmaps themselves, and the per-page pv_lists (which are locked
 *	by locking the pv_lock_table entry that corresponds to the pv_head
 *	for the list in question.)  Most routines want to lock a pmap and
 *	then do operations in it that require pv_list locking -- however
 *	pmap_remove_all and pmap_copy_on_write operate on a physical page
 *	basis and want to do the locking in the reverse order, i.e. lock
 *	a pv_list and then go through all the pmaps referenced by that list.
 *	To protect against deadlock between these two cases, the pmap_lock
 *	is used.  There are three different locking protocols as a result:
 *
 *  1.  pmap operations only (pmap_extract, pmap_access, ...)  Lock only
 *		the pmap.
 *
 *  2.  pmap-based operations (pmap_enter, pmap_remove, ...)  Get a read
 *		lock on the pmap_lock (shared read), then lock the pmap
 *		and finally the pv_lists as needed [i.e. pmap lock before
 *		pv_list lock.]
 *
 *  3.  pv_list-based operations (pmap_remove_all, pmap_copy_on_write, ...)
 *		Get a write lock on the pmap_lock (exclusive write); this
 *		also guaranteees exclusive access to the pv_lists.  Lock the
 *		pmaps as needed.
 *
 *	At no time may any routine hold more than one pmap lock or more than
 *	one pv_list lock.  Because interrupt level routines can allocate
 *	mbufs and cause pmap_enter's, the pmap_lock and the lock on the
 *	kernel_pmap can only be held at splvm.
 */

#if	NCPUS > 1
/*
 *	We raise the interrupt level to splvm, to block interprocessor
 *	interrupts during pmap operations.  We must take the CPU out of
 *	the cpus_active set while interrupts are blocked.
 */
#define SPLVM(spl)	{ \
	spl = splvm(); \
	i_bit_clear(cpu_number(), &cpus_active); \
}

#define SPLX(spl)	{ \
	i_bit_set(cpu_number(), &cpus_active); \
	splx(spl); \
}

/*
 *	Lock on pmap system
 */
lock_data_t	pmap_system_lock;

#define PMAP_READ_LOCK(pmap, spl) { \
	SPLVM(spl); \
	lock_read(&pmap_system_lock); \
	simple_lock(&(pmap)->lock); \
}

#define PMAP_WRITE_LOCK(spl) { \
	SPLVM(spl); \
	lock_write(&pmap_system_lock); \
}

#define PMAP_READ_UNLOCK(pmap, spl) { \
	simple_unlock(&(pmap)->lock); \
	lock_read_done(&pmap_system_lock); \
	SPLX(spl); \
}

#define PMAP_WRITE_UNLOCK(spl) { \
	lock_write_done(&pmap_system_lock); \
	SPLX(spl); \
}

#define PMAP_WRITE_TO_READ_LOCK(pmap) { \
	simple_lock(&(pmap)->lock); \
	lock_write_to_read(&pmap_system_lock); \
}

#define LOCK_PVH(index)		(lock_pvh_pai(index))

#define UNLOCK_PVH(index)	(unlock_pvh_pai(index))

#define PMAP_UPDATE_TLBS(pmap, s, e) \
{ \
	cpu_set	cpu_mask = 1 << cpu_number(); \
	cpu_set	users; \
 \
	/* Since the pmap is locked, other updates are locked */ \
	/* out, and any pmap_activate has finished. */ \
 \
	/* find other cpus using the pmap */ \
	users = (pmap)->cpus_using & ~cpu_mask; \
	if (users) { \
	    /* signal them, and wait for them to finish */ \
	    /* using the pmap */ \
	    signal_cpus(users, (pmap), (s), (e)); \
	    while ((pmap)->cpus_using & cpus_active & ~cpu_mask) \
		continue; \
	} \
 \
	/* invalidate our own TLB if pmap is in use */ \
	if ((pmap)->cpus_using & cpu_mask) { \
	    INVALIDATE_TLB((pmap), (s), (e)); \
	} \
}

#else	/* NCPUS > 1 */

#define SPLVM(spl) ((void)(spl))
#define SPLX(spl) ((void)(spl))

#define PMAP_READ_LOCK(pmap, spl)	SPLVM(spl)
#define PMAP_WRITE_LOCK(spl)		SPLVM(spl)
#define PMAP_READ_UNLOCK(pmap, spl)	SPLX(spl)
#define PMAP_WRITE_UNLOCK(spl)		SPLX(spl)
#define PMAP_WRITE_TO_READ_LOCK(pmap)

#define LOCK_PVH(index)
#define UNLOCK_PVH(index)

#define PMAP_UPDATE_TLBS(pmap, s, e) { \
	/* invalidate our own TLB if pmap is in use */ \
	if ((pmap)->cpus_using) { \
	    INVALIDATE_TLB((pmap), (s), (e)); \
	} \
}

#endif	/* NCPUS > 1 */

#ifdef	MACH_PV_PAGETABLES
#define INVALIDATE_TLB(pmap, s, e) do { \
	if (__builtin_constant_p((e) - (s)) \
		&& (e) - (s) == PAGE_SIZE) \
		hyp_invlpg((pmap) == kernel_pmap ? kvtolin(s) : (s)); \
	else \
		hyp_mmuext_op_void(MMUEXT_TLB_FLUSH_LOCAL); \
} while(0)
#else	/* MACH_PV_PAGETABLES */
/* It is hard to know when a TLB flush becomes less expensive than a bunch of
 * invlpgs.  But it surely is more expensive than just one invlpg.  */
#define INVALIDATE_TLB(pmap, s, e) do { \
	if (__builtin_constant_p((e) - (s)) \
		&& (e) - (s) == PAGE_SIZE) \
		invlpg_linear((pmap) == kernel_pmap ? kvtolin(s) : (s)); \
	else \
		flush_tlb(); \
} while (0)
#endif	/* MACH_PV_PAGETABLES */


#if	NCPUS > 1
/*
 *	Structures to keep track of pending TLB invalidations
 */

#define UPDATE_LIST_SIZE	4

struct pmap_update_item {
	pmap_t		pmap;		/* pmap to invalidate */
	vm_offset_t	start;		/* start address to invalidate */
	vm_offset_t	end;		/* end address to invalidate */
} ;

typedef	struct pmap_update_item	*pmap_update_item_t;

/*
 *	List of pmap updates.  If the list overflows,
 *	the last entry is changed to invalidate all.
 */
struct pmap_update_list {
	decl_simple_lock_data(,	lock)
	int			count;
	struct pmap_update_item	item[UPDATE_LIST_SIZE];
} ;
typedef	struct pmap_update_list	*pmap_update_list_t;

struct pmap_update_list	cpu_update_list[NCPUS];

#endif	/* NCPUS > 1 */

/*
 *	Other useful macros.
 */
#define current_pmap()		(vm_map_pmap(current_thread()->task->map))
#define pmap_in_use(pmap, cpu)	(((pmap)->cpus_using & (1 << (cpu))) != 0)

struct pmap	kernel_pmap_store;
pmap_t		kernel_pmap;

struct kmem_cache	pmap_cache;		/* cache of pmap structures */
struct kmem_cache	pd_cache;		/* cache of page directories */
#if PAE
struct kmem_cache	pdpt_cache;		/* cache of page
						   directory pointer
						   tables */
#endif

boolean_t		pmap_debug = FALSE;	/* flag for debugging prints */

#if 0
int		ptes_per_vm_page;	/* number of hardware ptes needed
					   to map one VM page. */
#else
#define		ptes_per_vm_page	1
#endif

unsigned int	inuse_ptepages_count = 0;	/* debugging */

/*
 * Pointer to the basic page directory for the kernel.
 * Initialized by pmap_bootstrap().
 */
pt_entry_t *kernel_page_dir;

/*
 * Two slots for temporary physical page mapping, to allow for
 * physical-to-physical transfers.
 */
static pmap_mapwindow_t mapwindows[PMAP_NMAPWINDOWS];

static inline pt_entry_t *
pmap_pde(const pmap_t pmap, vm_offset_t addr)
{
	pt_entry_t *page_dir;
	if (pmap == kernel_pmap)
		addr = kvtolin(addr);
#if PAE
	page_dir = (pt_entry_t *) ptetokv(pmap->pdpbase[lin2pdpnum(addr)]);
#else
	page_dir = pmap->dirbase;
#endif
	return &page_dir[lin2pdenum(addr)];
}

/*
 *	Given an offset and a map, compute the address of the
 *	pte.  If the address is invalid with respect to the map
 *	then PT_ENTRY_NULL is returned (and the map may need to grow).
 *
 *	This is only used internally.
 */
pt_entry_t *
pmap_pte(const pmap_t pmap, vm_offset_t addr)
{
	pt_entry_t	*ptp;
	pt_entry_t	pte;

#if PAE
	if (pmap->pdpbase == 0)
		return(PT_ENTRY_NULL);
#else
	if (pmap->dirbase == 0)
		return(PT_ENTRY_NULL);
#endif
	pte = *pmap_pde(pmap, addr);
	if ((pte & INTEL_PTE_VALID) == 0)
		return(PT_ENTRY_NULL);
	ptp = (pt_entry_t *)ptetokv(pte);
	return(&ptp[ptenum(addr)]);
}

#define DEBUG_PTE_PAGE	0

#if	DEBUG_PTE_PAGE
void ptep_check(ptep_t ptep)
{
	pt_entry_t		*pte, *epte;
	int			ctu, ctw;

	/* check the use and wired counts */
	if (ptep == PTE_PAGE_NULL)
		return;
	pte = pmap_pte(ptep->pmap, ptep->va);
	epte = pte + INTEL_PGBYTES/sizeof(pt_entry_t);
	ctu = 0;
	ctw = 0;
	while (pte < epte) {
		if (pte->pfn != 0) {
			ctu++;
			if (pte->wired)
				ctw++;
		}
		pte += ptes_per_vm_page;
	}

	if (ctu != ptep->use_count || ctw != ptep->wired_count) {
		printf("use %d wired %d - actual use %d wired %d\n",
		    	ptep->use_count, ptep->wired_count, ctu, ctw);
		panic("pte count");
	}
}
#endif	/* DEBUG_PTE_PAGE */

/*
 *	Map memory at initialization.  The physical addresses being
 *	mapped are not managed and are never unmapped.
 *
 *	For now, VM is already on, we only need to map the
 *	specified memory.
 */
vm_offset_t pmap_map(
	vm_offset_t	virt,
	phys_addr_t	start,
	phys_addr_t	end,
	int		prot)
{
	int		ps;

	ps = PAGE_SIZE;
	while (start < end) {
		pmap_enter(kernel_pmap, virt, start, prot, FALSE);
		virt += ps;
		start += ps;
	}
	return(virt);
}

/*
 *	Back-door routine for mapping kernel VM at initialization.
 * 	Useful for mapping memory outside the range of direct mapped
 *	physical memory (i.e., devices).
 *	Otherwise like pmap_map.
 */
vm_offset_t pmap_map_bd(
	vm_offset_t	virt,
	phys_addr_t	start,
	phys_addr_t	end,
	vm_prot_t	prot)
{
	pt_entry_t	template;
	pt_entry_t	*pte;
	int		spl;
#ifdef	MACH_PV_PAGETABLES
	int n, i = 0;
	struct mmu_update update[HYP_BATCH_MMU_UPDATES];
#endif	/* MACH_PV_PAGETABLES */

	template = pa_to_pte(start)
		| INTEL_PTE_NCACHE|INTEL_PTE_WTHRU
		| INTEL_PTE_VALID;
	if (CPU_HAS_FEATURE(CPU_FEATURE_PGE))
		template |= INTEL_PTE_GLOBAL;
	if (prot & VM_PROT_WRITE)
	    template |= INTEL_PTE_WRITE;

	PMAP_READ_LOCK(kernel_pmap, spl);
	while (start < end) {
		pte = pmap_pte(kernel_pmap, virt);
		if (pte == PT_ENTRY_NULL)
			panic("pmap_map_bd: Invalid kernel address\n");
#ifdef	MACH_PV_PAGETABLES
		update[i].ptr = kv_to_ma(pte);
		update[i].val = pa_to_ma(template);
		i++;
		if (i == HYP_BATCH_MMU_UPDATES) {
			hyp_mmu_update(kvtolin(&update), i, kvtolin(&n), DOMID_SELF);
			if (n != i)
				panic("couldn't pmap_map_bd\n");
			i = 0;
		}
#else	/* MACH_PV_PAGETABLES */
		WRITE_PTE(pte, template)
#endif	/* MACH_PV_PAGETABLES */
		pte_increment_pa(template);
		virt += PAGE_SIZE;
		start += PAGE_SIZE;
	}
#ifdef	MACH_PV_PAGETABLES
	if (i > HYP_BATCH_MMU_UPDATES)
		panic("overflowed array in pmap_map_bd");
	hyp_mmu_update(kvtolin(&update), i, kvtolin(&n), DOMID_SELF);
	if (n != i)
		panic("couldn't pmap_map_bd\n");
#endif	/* MACH_PV_PAGETABLES */
	PMAP_READ_UNLOCK(kernel_pmap, spl);
	return(virt);
}

/*
 *	Bootstrap the system enough to run with virtual memory.
 *	Allocate the kernel page directory and page tables,
 *	and direct-map all physical memory.
 *	Called with mapping off.
 */
void pmap_bootstrap(void)
{
	/*
	 * Mapping is turned off; we must reference only physical addresses.
	 * The load image of the system is to be mapped 1-1 physical = virtual.
	 */

	/*
	 *	Set ptes_per_vm_page for general use.
	 */
#if 0
	ptes_per_vm_page = PAGE_SIZE / INTEL_PGBYTES;
#endif

	/*
	 *	The kernel's pmap is statically allocated so we don't
	 *	have to use pmap_create, which is unlikely to work
	 *	correctly at this part of the boot sequence.
	 */

	kernel_pmap = &kernel_pmap_store;

#if	NCPUS > 1
	lock_init(&pmap_system_lock, FALSE);	/* NOT a sleep lock */
#endif	/* NCPUS > 1 */

	simple_lock_init(&kernel_pmap->lock);

	kernel_pmap->ref_count = 1;

	/*
	 * Determine the kernel virtual address range.
	 * It starts at the end of the physical memory
	 * mapped into the kernel address space,
	 * and extends to a stupid arbitrary limit beyond that.
	 */
	kernel_virtual_start = phystokv(biosmem_directmap_end());
	kernel_virtual_end = kernel_virtual_start + VM_KERNEL_MAP_SIZE;

	if (kernel_virtual_end < kernel_virtual_start
			|| kernel_virtual_end > VM_MAX_KERNEL_ADDRESS)
		kernel_virtual_end = VM_MAX_KERNEL_ADDRESS;

	/*
	 * Allocate and clear a kernel page directory.
	 */
	/* Note: initial Xen mapping holds at least 512kB free mapped page.
	 * We use that for directly building our linear mapping. */
#if PAE
	{
		vm_offset_t addr;
		init_alloc_aligned(PDPNUM * INTEL_PGBYTES, &addr);
		kernel_page_dir = (pt_entry_t*)phystokv(addr);
	}
	kernel_pmap->pdpbase = (pt_entry_t*)phystokv(pmap_grab_page());
	memset(kernel_pmap->pdpbase, 0, INTEL_PGBYTES);
	{
		int i;
		for (i = 0; i < PDPNUM; i++)
<<<<<<< HEAD
			WRITE_PTE(&kernel_pmap->pdpbase[i], pa_to_pte(_kvtophys((void *) kernel_pmap->dirbase + i * INTEL_PGBYTES)) | INTEL_PTE_VALID | INTEL_PTE_WRITE);
=======
			WRITE_PTE(&kernel_pmap->pdpbase[i],
				  pa_to_pte(_kvtophys((void *) kernel_page_dir
						      + i * INTEL_PGBYTES))
				  | INTEL_PTE_VALID);
>>>>>>> e8d448c1
	}
#ifdef __x86_64__
#ifdef MACH_HYP
	kernel_pmap->user_l4base = NULL;
	kernel_pmap->user_pdpbase = NULL;
#endif
	kernel_pmap->l4base = (pt_entry_t*)phystokv(pmap_grab_page());
	memset(kernel_pmap->l4base, 0, INTEL_PGBYTES);
	WRITE_PTE(&kernel_pmap->l4base[0], pa_to_pte(_kvtophys(kernel_pmap->pdpbase)) | INTEL_PTE_VALID | INTEL_PTE_WRITE);
	pmap_set_page_readonly_init(kernel_pmap->l4base);
#endif	/* x86_64 */
#else	/* PAE */
	kernel_pmap->dirbase = kernel_page_dir = (pt_entry_t*)phystokv(pmap_grab_page());
#endif	/* PAE */
	{
		unsigned i;
		for (i = 0; i < NPDES; i++)
			kernel_page_dir[i] = 0;
	}

#ifdef	MACH_PV_PAGETABLES
	/* We don't actually deal with the CR3 register content at all */
	hyp_vm_assist(VMASST_CMD_enable, VMASST_TYPE_pae_extended_cr3);
	/*
	 * Xen may only provide as few as 512KB extra bootstrap linear memory,
	 * which is far from enough to map all available memory, so we need to
	 * map more bootstrap linear memory. We here map 1 (resp. 4 for PAE)
	 * other L1 table(s), thus 4MiB extra memory (resp. 8MiB), which is
	 * enough for a pagetable mapping 4GiB.
	 */
#ifdef PAE
#define NSUP_L1 4
#else
#define NSUP_L1 1
#endif
	pt_entry_t *l1_map[NSUP_L1];
	{
		pt_entry_t *base = (pt_entry_t*) boot_info.pt_base;
		vm_offset_t la;
		int n_l1map;
		for (n_l1map = 0, la = VM_MIN_KERNEL_ADDRESS; la >= VM_MIN_KERNEL_ADDRESS; la += NPTES * PAGE_SIZE) {
#ifdef	PAE
#ifdef __x86_64__
			base = (pt_entry_t*) ptetokv(base[0]);
#endif /* x86_64 */
			pt_entry_t *l2_map = (pt_entry_t*) ptetokv(base[lin2pdpnum(la)]);
#else	/* PAE */
			pt_entry_t *l2_map = base;
#endif	/* PAE */
			/* Like lin2pdenum, but works with non-contiguous boot L3 */
			l2_map += (la >> PDESHIFT) & PDEMASK;
			if (!(*l2_map & INTEL_PTE_VALID)) {
				struct mmu_update update;
				unsigned j, n;

				l1_map[n_l1map] = (pt_entry_t*) phystokv(pmap_grab_page());
				for (j = 0; j < NPTES; j++)
					l1_map[n_l1map][j] = (((pt_entry_t)pfn_to_mfn(lin2pdenum(la - VM_MIN_KERNEL_ADDRESS) * NPTES + j)) << PAGE_SHIFT) | INTEL_PTE_VALID | INTEL_PTE_WRITE;
				pmap_set_page_readonly_init(l1_map[n_l1map]);
				if (!hyp_mmuext_op_mfn (MMUEXT_PIN_L1_TABLE, kv_to_mfn (l1_map[n_l1map])))
					panic("couldn't pin page %p(%lx)", l1_map[n_l1map], (vm_offset_t) kv_to_ma (l1_map[n_l1map]));
				update.ptr = kv_to_ma(l2_map);
				update.val = kv_to_ma(l1_map[n_l1map]) | INTEL_PTE_VALID | INTEL_PTE_WRITE;
				hyp_mmu_update(kv_to_la(&update), 1, kv_to_la(&n), DOMID_SELF);
				if (n != 1)
					panic("couldn't complete bootstrap map");
				/* added the last L1 table, can stop */
				if (++n_l1map >= NSUP_L1)
					break;
			}
		}
	}
#endif	/* MACH_PV_PAGETABLES */

	/*
	 * Allocate and set up the kernel page tables.
	 */
	{
		vm_offset_t va;
		pt_entry_t global = CPU_HAS_FEATURE(CPU_FEATURE_PGE) ? INTEL_PTE_GLOBAL : 0;

		/*
		 * Map virtual memory for all directly mappable physical memory, 1-1,
		 * Make any mappings completely in the kernel's text segment read-only.
		 *
		 * Also allocate some additional all-null page tables afterwards
		 * for kernel virtual memory allocation,
		 * because this PMAP module is too stupid
		 * to allocate new kernel page tables later.
		 * XX fix this
		 */
		for (va = phystokv(0); va >= phystokv(0) && va < kernel_virtual_end; )
		{
			pt_entry_t *pde = kernel_page_dir + lin2pdenum_cont(kvtolin(va));
			pt_entry_t *ptable = (pt_entry_t*)phystokv(pmap_grab_page());
			pt_entry_t *pte;

			/* Initialize the page directory entry.  */
			WRITE_PTE(pde, pa_to_pte((vm_offset_t)_kvtophys(ptable))
				| INTEL_PTE_VALID | INTEL_PTE_WRITE);

			/* Initialize the page table.  */
			for (pte = ptable; (va < phystokv(biosmem_directmap_end())) && (pte < ptable+NPTES); pte++)
			{
				if ((pte - ptable) < ptenum(va))
				{
					WRITE_PTE(pte, 0);
				}
				else
#ifdef	MACH_PV_PAGETABLES
				if (va == (vm_offset_t) &hyp_shared_info)
				{
					*pte = boot_info.shared_info | INTEL_PTE_VALID | INTEL_PTE_WRITE;
					va += INTEL_PGBYTES;
				}
				else
#endif	/* MACH_PV_PAGETABLES */
				{
					extern char _start[], etext[];

					if (((va >= (vm_offset_t) _start)
					    && (va + INTEL_PGBYTES <= (vm_offset_t)etext))
#ifdef	MACH_PV_PAGETABLES
					    || (va >= (vm_offset_t) boot_info.pt_base
					    && (va + INTEL_PGBYTES <=
					    (vm_offset_t) ptable + INTEL_PGBYTES))
#endif	/* MACH_PV_PAGETABLES */
					    )
					{
						WRITE_PTE(pte, pa_to_pte(_kvtophys(va))
							| INTEL_PTE_VALID | global);
					}
					else
					{
#ifdef	MACH_PV_PAGETABLES
						/* Keep supplementary L1 pages read-only */
						int i;
						for (i = 0; i < NSUP_L1; i++)
							if (va == (vm_offset_t) l1_map[i]) {
								WRITE_PTE(pte, pa_to_pte(_kvtophys(va))
									| INTEL_PTE_VALID | global);
								break;
							}
						if (i == NSUP_L1)
#endif	/* MACH_PV_PAGETABLES */
							WRITE_PTE(pte, pa_to_pte(_kvtophys(va))
								| INTEL_PTE_VALID | INTEL_PTE_WRITE | global)

					}
					va += INTEL_PGBYTES;
				}
			}
			for (; pte < ptable+NPTES; pte++)
			{
				if (va >= kernel_virtual_end - PMAP_NMAPWINDOWS * PAGE_SIZE && va < kernel_virtual_end)
				{
					pmap_mapwindow_t *win = &mapwindows[atop(va - (kernel_virtual_end - PMAP_NMAPWINDOWS * PAGE_SIZE))];
					win->entry = pte;
					win->vaddr = va;
				}
				WRITE_PTE(pte, 0);
				va += INTEL_PGBYTES;
			}
#ifdef	MACH_PV_PAGETABLES
			pmap_set_page_readonly_init(ptable);
			if (!hyp_mmuext_op_mfn (MMUEXT_PIN_L1_TABLE, kv_to_mfn (ptable)))
				panic("couldn't pin page %p(%lx)\n", ptable, (vm_offset_t) kv_to_ma (ptable));
#endif	/* MACH_PV_PAGETABLES */
		}
	}

	/* Architecture-specific code will turn on paging
	   soon after we return from here.  */
}

#ifdef	MACH_PV_PAGETABLES
/* These are only required because of Xen security policies */

/* Set back a page read write */
void pmap_set_page_readwrite(void *_vaddr) {
	vm_offset_t vaddr = (vm_offset_t) _vaddr;
	vm_offset_t paddr = kvtophys(vaddr);
	vm_offset_t canon_vaddr = phystokv(paddr);
	if (hyp_do_update_va_mapping (kvtolin(vaddr), pa_to_pte (pa_to_ma(paddr)) | INTEL_PTE_VALID | INTEL_PTE_WRITE, UVMF_NONE))
		panic("couldn't set hiMMU readwrite for addr %lx(%lx)\n", vaddr, (vm_offset_t) pa_to_ma (paddr));
	if (canon_vaddr != vaddr)
		if (hyp_do_update_va_mapping (kvtolin(canon_vaddr), pa_to_pte (pa_to_ma(paddr)) | INTEL_PTE_VALID | INTEL_PTE_WRITE, UVMF_NONE))
			panic("couldn't set hiMMU readwrite for paddr %lx(%lx)\n", canon_vaddr, (vm_offset_t) pa_to_ma (paddr));
}

/* Set a page read only (so as to pin it for instance) */
void pmap_set_page_readonly(void *_vaddr) {
	vm_offset_t vaddr = (vm_offset_t) _vaddr;
	vm_offset_t paddr = kvtophys(vaddr);
	vm_offset_t canon_vaddr = phystokv(paddr);
	if (*pmap_pde(kernel_pmap, vaddr) & INTEL_PTE_VALID) {
		if (hyp_do_update_va_mapping (kvtolin(vaddr), pa_to_pte (pa_to_ma(paddr)) | INTEL_PTE_VALID, UVMF_NONE))
			panic("couldn't set hiMMU readonly for vaddr %lx(%lx)\n", vaddr, (vm_offset_t) pa_to_ma (paddr));
	}
	if (canon_vaddr != vaddr &&
		*pmap_pde(kernel_pmap, canon_vaddr) & INTEL_PTE_VALID) {
		if (hyp_do_update_va_mapping (kvtolin(canon_vaddr), pa_to_pte (pa_to_ma(paddr)) | INTEL_PTE_VALID, UVMF_NONE))
			panic("couldn't set hiMMU readonly for vaddr %lx canon_vaddr %lx paddr %lx (%lx)\n", vaddr, canon_vaddr, paddr, (vm_offset_t) pa_to_ma (paddr));
	}
}

/* This needs to be called instead of pmap_set_page_readonly as long as RC3
 * still points to the bootstrap dirbase, to also fix the bootstrap table.  */
void pmap_set_page_readonly_init(void *_vaddr) {
	vm_offset_t vaddr = (vm_offset_t) _vaddr;
#if PAE
	pt_entry_t *pdpbase = (void*) boot_info.pt_base;
#ifdef __x86_64__
	pdpbase = (pt_entry_t *) ptetokv(pdpbase[lin2l4num(vaddr)]);
#endif
	/* The bootstrap table does not necessarily use contiguous pages for the pde tables */
	pt_entry_t *dirbase = (void*) ptetokv(pdpbase[lin2pdpnum(vaddr)]);
#else
	pt_entry_t *dirbase = (void*) boot_info.pt_base;
#endif
	pt_entry_t *pte = &dirbase[lin2pdenum(vaddr) & PTEMASK];
	/* Modify our future kernel map (can't use update_va_mapping for this)... */
	if (*pmap_pde(kernel_pmap, vaddr) & INTEL_PTE_VALID) {
		if (!hyp_mmu_update_la (kvtolin(vaddr), pa_to_pte (kv_to_ma(vaddr)) | INTEL_PTE_VALID))
			panic("couldn't set hiMMU readonly for vaddr %lx(%lx)\n", vaddr, (vm_offset_t) kv_to_ma (vaddr));
	}
	/* ... and the bootstrap map.  */
	if (*pte & INTEL_PTE_VALID) {
		if (hyp_do_update_va_mapping (vaddr, pa_to_pte (kv_to_ma(vaddr)) | INTEL_PTE_VALID, UVMF_NONE))
			panic("couldn't set MMU readonly for vaddr %lx(%lx)\n", vaddr, (vm_offset_t) kv_to_ma (vaddr));
	}
}

void pmap_clear_bootstrap_pagetable(pt_entry_t *base) {
	unsigned i;
	pt_entry_t *dir;
	vm_offset_t va = 0;
#ifdef __x86_64__
	int l4i, l3i;
#else
#if PAE
	unsigned j;
#endif	/* PAE */
#endif
	if (!hyp_mmuext_op_mfn (MMUEXT_UNPIN_TABLE, kv_to_mfn(base)))
<<<<<<< HEAD
		panic("pmap_clear_bootstrap_pagetable: couldn't unpin page %p(%p)\n", base, (vm_offset_t) kv_to_ma(base));
#ifdef __x86_64__
	/* 4-level page table */
	for (l4i = 0; l4i < NPTES && va < HYP_VIRT_START && va < 0x0000800000000000UL; l4i++) {
		pt_entry_t l4e = base[l4i];
		pt_entry_t *l3;
		if (!(l4e & INTEL_PTE_VALID)) {
			va += NPTES * NPTES * NPTES * INTEL_PGBYTES;
			continue;
		}
		l3 = (pt_entry_t *) ptetokv(l4e);

		for (l3i = 0; l3i < NPTES && va < HYP_VIRT_START; l3i++) {
			pt_entry_t l3e = l3[l3i];
			if (!(l3e & INTEL_PTE_VALID)) {
				va += NPTES * NPTES * INTEL_PGBYTES;
				continue;
			}
			dir = (pt_entry_t *) ptetokv(l3e);
#else
=======
		panic("pmap_clear_bootstrap_pagetable: couldn't unpin page %p(%lx)\n", base, (vm_offset_t) kv_to_ma(base));
>>>>>>> e8d448c1
#if PAE
	/* 3-level page table */
	for (j = 0; j < PDPNUM && va < HYP_VIRT_START; j++)
	{
			pt_entry_t pdpe = base[j];
			if (!(pdpe & INTEL_PTE_VALID)) {
				va += NPTES * NPTES * INTEL_PGBYTES;
				continue;
			}
			dir = (pt_entry_t *) ptetokv(pdpe);
#else	/* PAE */
			/* 2-level page table */
			dir = base;
#endif	/* PAE */
#endif
			for (i = 0; i < NPTES && va < HYP_VIRT_START; i++) {
				pt_entry_t pde = dir[i];
				unsigned long pfn = atop(pte_to_pa(pde));
				void *pgt = (void*) phystokv(ptoa(pfn));
				if (pde & INTEL_PTE_VALID)
					hyp_free_page(pfn, pgt);
				va += NPTES * INTEL_PGBYTES;
			}
#ifndef __x86_64__
#if PAE
			hyp_free_page(atop(_kvtophys(dir)), dir);
	}
#endif	/* PAE */
#else
			hyp_free_page(atop(_kvtophys(dir)), dir);
		}
		hyp_free_page(atop(_kvtophys(l3)), l3);
	}
#endif
	hyp_free_page(atop(_kvtophys(base)), base);
}
#endif	/* MACH_PV_PAGETABLES */

/*
 * Create a temporary mapping for a given physical entry
 *
 * This can be used to access physical pages which are not mapped 1:1 by
 * phystokv().
 */
pmap_mapwindow_t *pmap_get_mapwindow(pt_entry_t entry)
{
	pmap_mapwindow_t *map;

	assert(entry != 0);

	/* Find an empty one.  */
	for (map = &mapwindows[0]; map < &mapwindows[sizeof (mapwindows) / sizeof (*mapwindows)]; map++)
		if (!(*map->entry))
			break;
	assert(map < &mapwindows[sizeof (mapwindows) / sizeof (*mapwindows)]);

#ifdef MACH_PV_PAGETABLES
	if (!hyp_mmu_update_pte(kv_to_ma(map->entry), pa_to_ma(entry)))
		panic("pmap_get_mapwindow");
#else /* MACH_PV_PAGETABLES */
	WRITE_PTE(map->entry, entry);
#endif /* MACH_PV_PAGETABLES */
	return map;
}

/*
 * Destroy a temporary mapping for a physical entry
 */
void pmap_put_mapwindow(pmap_mapwindow_t *map)
{
#ifdef MACH_PV_PAGETABLES
	if (!hyp_mmu_update_pte(kv_to_ma(map->entry), 0))
		panic("pmap_put_mapwindow");
#else /* MACH_PV_PAGETABLES */
	WRITE_PTE(map->entry, 0);
#endif /* MACH_PV_PAGETABLES */
	PMAP_UPDATE_TLBS(kernel_pmap, map->vaddr, map->vaddr + PAGE_SIZE);
}

void pmap_virtual_space(
	vm_offset_t *startp,
	vm_offset_t *endp)
{
	*startp = kernel_virtual_start;
	*endp = kernel_virtual_end - PMAP_NMAPWINDOWS * PAGE_SIZE;
}

/*
 *	Initialize the pmap module.
 *	Called by vm_init, to initialize any structures that the pmap
 *	system needs to map virtual memory.
 */
void pmap_init(void)
{
	unsigned long		npages;
	vm_offset_t		addr;
	vm_size_t		s;
#if	NCPUS > 1
	int			i;
#endif	/* NCPUS > 1 */

	/*
	 *	Allocate memory for the pv_head_table and its lock bits,
	 *	the modify bit array, and the pte_page table.
	 */

	npages = vm_page_table_size();
	s = (vm_size_t) (sizeof(struct pv_entry) * npages
				+ pv_lock_table_size(npages)
				+ npages);

	s = round_page(s);
	if (kmem_alloc_wired(kernel_map, &addr, s) != KERN_SUCCESS)
		panic("pmap_init");
	memset((void *) addr, 0, s);

	/*
	 *	Allocate the structures first to preserve word-alignment.
	 */
	pv_head_table = (pv_entry_t) addr;
	addr = (vm_offset_t) (pv_head_table + npages);

	pv_lock_table = (char *) addr;
	addr = (vm_offset_t) (pv_lock_table + pv_lock_table_size(npages));

	pmap_phys_attributes = (char *) addr;

	/*
	 *	Create the cache of physical maps,
	 *	and of the physical-to-virtual entries.
	 */
	s = (vm_size_t) sizeof(struct pmap);
	kmem_cache_init(&pmap_cache, "pmap", s, 0, NULL, 0);
	kmem_cache_init(&pd_cache, "pd",
			INTEL_PGBYTES, INTEL_PGBYTES, NULL,
			KMEM_CACHE_PHYSMEM);
#if PAE
	kmem_cache_init(&pdpt_cache, "pdpt",
			INTEL_PGBYTES, INTEL_PGBYTES, NULL,
			KMEM_CACHE_PHYSMEM);
#endif
	s = (vm_size_t) sizeof(struct pv_entry);
	kmem_cache_init(&pv_list_cache, "pv_entry", s, 0, NULL, 0);

#if	NCPUS > 1
	/*
	 *	Set up the pmap request lists
	 */
	for (i = 0; i < NCPUS; i++) {
	    pmap_update_list_t	up = &cpu_update_list[i];

	    simple_lock_init(&up->lock);
	    up->count = 0;
	}
#endif	/* NCPUS > 1 */

	/*
	 * Indicate that the PMAP module is now fully initialized.
	 */
	pmap_initialized = TRUE;
}

static inline boolean_t
valid_page(phys_addr_t addr)
{
	struct vm_page *p;

	if (!pmap_initialized)
		return FALSE;

	p = vm_page_lookup_pa(addr);
	return (p != NULL);
}

/*
 *	Routine:	pmap_page_table_page_alloc
 *
 *	Allocates a new physical page to be used as a page-table page.
 *
 *	Must be called with the pmap system and the pmap unlocked,
 *	since these must be unlocked to use vm_page_grab.
 */
vm_offset_t
pmap_page_table_page_alloc(void)
{
	vm_page_t	m;
	vm_offset_t	pa;

	check_simple_locks();

	/*
	 *	We cannot allocate the pmap_object in pmap_init,
	 *	because it is called before the cache package is up.
	 *	Allocate it now if it is missing.
	 */
	if (pmap_object == VM_OBJECT_NULL)
	    pmap_object = vm_object_allocate(vm_page_table_size() * PAGE_SIZE);

	/*
	 *	Allocate a VM page for the level 2 page table entries.
	 */
	while ((m = vm_page_grab()) == VM_PAGE_NULL)
		VM_PAGE_WAIT((void (*)()) 0);

	/*
	 *	Map the page to its physical address so that it
	 *	can be found later.
	 */
	pa = m->phys_addr;
	vm_object_lock(pmap_object);
	vm_page_insert(m, pmap_object, pa);
	vm_page_lock_queues();
	vm_page_wire(m);
	inuse_ptepages_count++;
	vm_page_unlock_queues();
	vm_object_unlock(pmap_object);

	/*
	 *	Zero the page.
	 */
	memset((void *)phystokv(pa), 0, PAGE_SIZE);

	return pa;
}

#ifdef	MACH_XEN
void pmap_map_mfn(void *_addr, unsigned long mfn) {
	vm_offset_t addr = (vm_offset_t) _addr;
	pt_entry_t	*pte, *pdp;
	vm_offset_t	ptp;
	pt_entry_t ma = ((pt_entry_t) mfn) << PAGE_SHIFT;

	/* Add a ptp if none exist yet for this pte */
	if ((pte = pmap_pte(kernel_pmap, addr)) == PT_ENTRY_NULL) {
		ptp = phystokv(pmap_page_table_page_alloc());
#ifdef	MACH_PV_PAGETABLES
		pmap_set_page_readonly((void*) ptp);
		if (!hyp_mmuext_op_mfn (MMUEXT_PIN_L1_TABLE, pa_to_mfn(ptp)))
			panic("couldn't pin page %lx(%lx)\n",ptp,(vm_offset_t) kv_to_ma(ptp));
#endif	/* MACH_PV_PAGETABLES */
		pdp = pmap_pde(kernel_pmap, addr);

#ifdef	MACH_PV_PAGETABLES
		if (!hyp_mmu_update_pte(kv_to_ma(pdp),
			pa_to_pte(kv_to_ma(ptp)) | INTEL_PTE_VALID
					      | INTEL_PTE_USER
					      | INTEL_PTE_WRITE))
			panic("%s:%d could not set pde %llx(%lx) to %lx(%lx)\n",__FILE__,__LINE__,kvtophys((vm_offset_t)pdp),(vm_offset_t) kv_to_ma(pdp), ptp, (vm_offset_t) pa_to_ma(ptp));
#else	/* MACH_PV_PAGETABLES */
		*pdp = pa_to_pte(kvtophys(ptp)) | INTEL_PTE_VALID
						| INTEL_PTE_USER
						| INTEL_PTE_WRITE;
#endif	/* MACH_PV_PAGETABLES */
		pte = pmap_pte(kernel_pmap, addr);
	}

#ifdef	MACH_PV_PAGETABLES
	if (!hyp_mmu_update_pte(kv_to_ma(pte), ma | INTEL_PTE_VALID | INTEL_PTE_WRITE))
		panic("%s:%d could not set pte %p(%lx) to %llx(%llx)\n",__FILE__,__LINE__,pte,(vm_offset_t) kv_to_ma(pte), ma, ma_to_pa(ma));
#else	/* MACH_PV_PAGETABLES */
	/* Note: in this case, mfn is actually a pfn.  */
	WRITE_PTE(pte, ma | INTEL_PTE_VALID | INTEL_PTE_WRITE);
#endif	/* MACH_PV_PAGETABLES */
}
#endif	/* MACH_XEN */

/*
 *	Deallocate a page-table page.
 *	The page-table page must have all mappings removed,
 *	and be removed from its page directory.
 */
void
pmap_page_table_page_dealloc(vm_offset_t pa)
{
	vm_page_t	m;

	vm_object_lock(pmap_object);
	m = vm_page_lookup(pmap_object, pa);
	vm_page_lock_queues();
	vm_page_free(m);
	inuse_ptepages_count--;
	vm_page_unlock_queues();
	vm_object_unlock(pmap_object);
}

/*
 *	Create and return a physical map.
 *
 *	If the size specified for the map
 *	is zero, the map is an actual physical
 *	map, and may be referenced by the
 *	hardware.
 *
 *	If the size specified is non-zero,
 *	the map will be used in software only, and
 *	is bounded by that size.
 */
pmap_t pmap_create(vm_size_t size)
{
	pt_entry_t		*page_dir[PDPNUM];
	int			i;
	pmap_t			p;
	pmap_statistics_t	stats;

	/*
	 *	A software use-only map doesn't even need a map.
	 */

	if (size != 0) {
		return(PMAP_NULL);
	}

/*
 *	Allocate a pmap struct from the pmap_cache.  Then allocate
 *	the page descriptor table.
 */

	p = (pmap_t) kmem_cache_alloc(&pmap_cache);
	if (p == PMAP_NULL)
		return PMAP_NULL;

	for (i = 0; i < PDPNUM; i++) {
		page_dir[i] = (pt_entry_t *) kmem_cache_alloc(&pd_cache);
		if (page_dir[i] == NULL) {
			i -= 1;
			while (i >= 0) {
				kmem_cache_free(&pd_cache,
						(vm_address_t) page_dir[i]);
				i -= 1;
			}
			kmem_cache_free(&pmap_cache, (vm_address_t) p);
			return PMAP_NULL;
		}
		memcpy(page_dir[i],
		       (void *) kernel_page_dir + i * INTEL_PGBYTES,
		       INTEL_PGBYTES);
	}

#ifdef LINUX_DEV
#if VM_MIN_KERNEL_ADDRESS != 0
	/* Do not map BIOS in user tasks */
	page_dir
#if PAE
		[lin2pdpnum(LINEAR_MIN_KERNEL_ADDRESS - VM_MIN_KERNEL_ADDRESS)]
#else
		[0]
#endif
		[lin2pdenum(LINEAR_MIN_KERNEL_ADDRESS - VM_MIN_KERNEL_ADDRESS)]
		= 0;
#endif
#endif
#ifdef	MACH_PV_PAGETABLES
	{
		for (i = 0; i < PDPNUM; i++)
			pmap_set_page_readonly((void *) page_dir[i]);
	}
#endif	/* MACH_PV_PAGETABLES */

#if PAE
<<<<<<< HEAD
	if (kmem_alloc_wired(kernel_map,
			     (vm_offset_t *)&p->pdpbase, INTEL_PGBYTES)
							!= KERN_SUCCESS)
		panic("pmap_create");
	memset(p->pdpbase, 0, INTEL_PGBYTES);
=======
	p->pdpbase = (pt_entry_t *) kmem_cache_alloc(&pdpt_cache);
	if (p->pdpbase == NULL) {
		for (i = 0; i < PDPNUM; i++)
			kmem_cache_free(&pd_cache, (vm_address_t) page_dir[i]);
		kmem_cache_free(&pmap_cache, (vm_address_t) p);
		return PMAP_NULL;
	}

>>>>>>> e8d448c1
	{
		for (i = 0; i < PDPNUM; i++)
<<<<<<< HEAD
			WRITE_PTE(&p->pdpbase[i], pa_to_pte(kvtophys((vm_offset_t) p->dirbase + i * INTEL_PGBYTES)) | INTEL_PTE_VALID | INTEL_PTE_WRITE);
=======
			WRITE_PTE(&p->pdpbase[i],
				  pa_to_pte(kvtophys((vm_offset_t) page_dir[i]))
				  | INTEL_PTE_VALID);
>>>>>>> e8d448c1
	}
#ifdef __x86_64__
	if (kmem_alloc_wired(kernel_map,
			     (vm_offset_t *)&p->l4base, INTEL_PGBYTES)
							!= KERN_SUCCESS)
		panic("pmap_create");
	memset(p->l4base, 0, INTEL_PGBYTES);
	WRITE_PTE(&p->l4base[0], pa_to_pte(kvtophys((vm_offset_t) p->pdpbase)) | INTEL_PTE_VALID | INTEL_PTE_WRITE);
#ifdef	MACH_PV_PAGETABLES
	if (kmem_alloc_wired(kernel_map,
			     (vm_offset_t *)&p->user_pdpbase, INTEL_PGBYTES)
							!= KERN_SUCCESS)
		panic("pmap_create");
	memset(p->user_pdpbase, 0, INTEL_PGBYTES);
	{
		int i;
		for (i = 0; i < lin2pdpnum(VM_MAX_ADDRESS); i++)
			WRITE_PTE(&p->user_pdpbase[i], pa_to_pte(kvtophys((vm_offset_t) p->dirbase + i * INTEL_PGBYTES)) | INTEL_PTE_VALID | INTEL_PTE_WRITE);
	}
	if (kmem_alloc_wired(kernel_map,
			     (vm_offset_t *)&p->user_l4base, INTEL_PGBYTES)
							!= KERN_SUCCESS)
		panic("pmap_create");
	memset(p->user_l4base, 0, INTEL_PGBYTES);
	WRITE_PTE(&p->user_l4base[0], pa_to_pte(kvtophys((vm_offset_t) p->user_pdpbase)) | INTEL_PTE_VALID | INTEL_PTE_WRITE);
#endif	/* MACH_PV_PAGETABLES */
#endif	/* _x86_64 */
#ifdef	MACH_PV_PAGETABLES 
#ifdef __x86_64__
	pmap_set_page_readonly(p->l4base);
	pmap_set_page_readonly(p->user_l4base);
	pmap_set_page_readonly(p->user_pdpbase);
#endif
	pmap_set_page_readonly(p->pdpbase);
#endif	/* MACH_PV_PAGETABLES */
#else	/* PAE */
	p->dirbase = page_dir[0];
#endif	/* PAE */

	p->ref_count = 1;

	simple_lock_init(&p->lock);
	p->cpus_using = 0;

	/*
	 *	Initialize statistics.
	 */

	stats = &p->stats;
	stats->resident_count = 0;
	stats->wired_count = 0;

	return(p);
}

/*
 *	Retire the given physical map from service.
 *	Should only be called if the map contains
 *	no valid mappings.
 */

void pmap_destroy(pmap_t p)
{
#if PAE
	int		i;
#endif
	boolean_t	free_all;
	pt_entry_t     	*page_dir;
	pt_entry_t	*pdep;
	phys_addr_t	pa;
	int		c, s;
	vm_page_t	m;

	if (p == PMAP_NULL)
		return;

	SPLVM(s);
	simple_lock(&p->lock);
	c = --p->ref_count;
	simple_unlock(&p->lock);
	SPLX(s);

	if (c != 0) {
	    return;	/* still in use */
	}

#if PAE
	for (i = 0; i <= lin2pdpnum(LINEAR_MIN_KERNEL_ADDRESS); i++) {
	    free_all = i < lin2pdpnum(LINEAR_MIN_KERNEL_ADDRESS);
	    page_dir = (pt_entry_t *) ptetokv(p->pdpbase[i]);
#else
	    free_all = FALSE;
	    page_dir = p->dirbase;
#endif

	    /*
	     *	Free the memory maps, then the
	     *	pmap structure.
	     */
	    for (pdep = page_dir;
		 (free_all
		  || pdep < &page_dir[lin2pdenum(LINEAR_MIN_KERNEL_ADDRESS)])
		     && pdep < &page_dir[NPTES];
		 pdep += ptes_per_vm_page) {
		if (*pdep & INTEL_PTE_VALID) {
		    pa = pte_to_pa(*pdep);
		    vm_object_lock(pmap_object);
		    m = vm_page_lookup(pmap_object, pa);
		    if (m == VM_PAGE_NULL)
			panic("pmap_destroy: pte page not in object");
		    vm_page_lock_queues();
#ifdef	MACH_PV_PAGETABLES
		    if (!hyp_mmuext_op_mfn (MMUEXT_UNPIN_TABLE, pa_to_mfn(pa)))
			panic("pmap_destroy: couldn't unpin page %llx(%lx)\n", pa, (vm_offset_t) kv_to_ma(pa));
		    pmap_set_page_readwrite((void*) phystokv(pa));
#endif	/* MACH_PV_PAGETABLES */
		    vm_page_free(m);
		    inuse_ptepages_count--;
		    vm_page_unlock_queues();
		    vm_object_unlock(pmap_object);
		}
	    }
#ifdef	MACH_PV_PAGETABLES
	    pmap_set_page_readwrite((void*) page_dir);
#endif	/* MACH_PV_PAGETABLES */
	    kmem_cache_free(&pd_cache, (vm_offset_t) page_dir);
#if PAE
	}

#ifdef	MACH_PV_PAGETABLES
#ifdef __x86_64__
	pmap_set_page_readwrite(p->l4base);
	pmap_set_page_readwrite(p->user_l4base);
	pmap_set_page_readwrite(p->user_pdpbase);
#endif
	pmap_set_page_readwrite(p->pdpbase);
#endif	/* MACH_PV_PAGETABLES */
<<<<<<< HEAD
#ifdef __x86_64__
	kmem_free(kernel_map, (vm_offset_t)p->l4base, INTEL_PGBYTES);
#ifdef MACH_PV_PAGETABLES
	kmem_free(kernel_map, (vm_offset_t)p->user_l4base, INTEL_PGBYTES);
	kmem_free(kernel_map, (vm_offset_t)p->user_pdpbase, INTEL_PGBYTES);
#endif
#endif
	kmem_free(kernel_map, (vm_offset_t)p->pdpbase, INTEL_PGBYTES);
=======
	kmem_cache_free(&pdpt_cache, (vm_offset_t) p->pdpbase);
>>>>>>> e8d448c1
#endif	/* PAE */
	kmem_cache_free(&pmap_cache, (vm_offset_t) p);
}

/*
 *	Add a reference to the specified pmap.
 */

void pmap_reference(pmap_t p)
{
	int	s;
	if (p != PMAP_NULL) {
		SPLVM(s);
		simple_lock(&p->lock);
		p->ref_count++;
		simple_unlock(&p->lock);
		SPLX(s);
	}
}

/*
 *	Remove a range of hardware page-table entries.
 *	The entries given are the first (inclusive)
 *	and last (exclusive) entries for the VM pages.
 *	The virtual address is the va for the first pte.
 *
 *	The pmap must be locked.
 *	If the pmap is not the kernel pmap, the range must lie
 *	entirely within one pte-page.  This is NOT checked.
 *	Assumes that the pte-page exists.
 */

static
void pmap_remove_range(
	pmap_t			pmap,
	vm_offset_t		va,
	pt_entry_t		*spte,
	pt_entry_t		*epte)
{
	pt_entry_t		*cpte;
	unsigned long		num_removed, num_unwired;
	unsigned long		pai;
	phys_addr_t		pa;
#ifdef	MACH_PV_PAGETABLES
	int n, ii = 0;
	struct mmu_update update[HYP_BATCH_MMU_UPDATES];
#endif	/* MACH_PV_PAGETABLES */

#if	DEBUG_PTE_PAGE
	if (pmap != kernel_pmap)
		ptep_check(get_pte_page(spte));
#endif	/* DEBUG_PTE_PAGE */
	num_removed = 0;
	num_unwired = 0;

	for (cpte = spte; cpte < epte;
	     cpte += ptes_per_vm_page, va += PAGE_SIZE) {

	    if (*cpte == 0)
		continue;
	    pa = pte_to_pa(*cpte);

	    num_removed++;
	    if (*cpte & INTEL_PTE_WIRED)
		num_unwired++;

	    if (!valid_page(pa)) {

		/*
		 *	Outside range of managed physical memory.
		 *	Just remove the mappings.
		 */
		int		i = ptes_per_vm_page;
		pt_entry_t	*lpte = cpte;
		do {
#ifdef	MACH_PV_PAGETABLES
		    update[ii].ptr = kv_to_ma(lpte);
		    update[ii].val = 0;
		    ii++;
		    if (ii == HYP_BATCH_MMU_UPDATES) {
			hyp_mmu_update(kvtolin(&update), ii, kvtolin(&n), DOMID_SELF);
			if (n != ii)
				panic("couldn't pmap_remove_range\n");
			ii = 0;
		    }
#else	/* MACH_PV_PAGETABLES */
		    *lpte = 0;
#endif	/* MACH_PV_PAGETABLES */
		    lpte++;
		} while (--i > 0);
		continue;
	    }

	    pai = pa_index(pa);
	    LOCK_PVH(pai);

	    /*
	     *	Get the modify and reference bits.
	     */
	    {
		int		i;
		pt_entry_t	*lpte;

		i = ptes_per_vm_page;
		lpte = cpte;
		do {
		    pmap_phys_attributes[pai] |=
			*lpte & (PHYS_MODIFIED|PHYS_REFERENCED);
#ifdef	MACH_PV_PAGETABLES
		    update[ii].ptr = kv_to_ma(lpte);
		    update[ii].val = 0;
		    ii++;
		    if (ii == HYP_BATCH_MMU_UPDATES) {
			hyp_mmu_update(kvtolin(&update), ii, kvtolin(&n), DOMID_SELF);
			if (n != ii)
				panic("couldn't pmap_remove_range\n");
			ii = 0;
		    }
#else	/* MACH_PV_PAGETABLES */
		    *lpte = 0;
#endif	/* MACH_PV_PAGETABLES */
		    lpte++;
		} while (--i > 0);
	    }

	    /*
	     *	Remove the mapping from the pvlist for
	     *	this physical page.
	     */
	    {
		pv_entry_t	pv_h, prev, cur;

		pv_h = pai_to_pvh(pai);
		if (pv_h->pmap == PMAP_NULL) {
		    panic("pmap_remove: null pv_list!");
		}
		if (pv_h->va == va && pv_h->pmap == pmap) {
		    /*
		     * Header is the pv_entry.  Copy the next one
		     * to header and free the next one (we cannot
		     * free the header)
		     */
		    cur = pv_h->next;
		    if (cur != PV_ENTRY_NULL) {
			*pv_h = *cur;
			PV_FREE(cur);
		    }
		    else {
			pv_h->pmap = PMAP_NULL;
		    }
		}
		else {
		    cur = pv_h;
		    do {
			prev = cur;
			if ((cur = prev->next) == PV_ENTRY_NULL) {
			    panic("pmap-remove: mapping not in pv_list!");
			}
		    } while (cur->va != va || cur->pmap != pmap);
		    prev->next = cur->next;
		    PV_FREE(cur);
		}
		UNLOCK_PVH(pai);
	    }
	}

#ifdef	MACH_PV_PAGETABLES
	if (ii > HYP_BATCH_MMU_UPDATES)
		panic("overflowed array in pmap_remove_range");
	hyp_mmu_update(kvtolin(&update), ii, kvtolin(&n), DOMID_SELF);
	if (n != ii)
		panic("couldn't pmap_remove_range\n");
#endif	/* MACH_PV_PAGETABLES */

	/*
	 *	Update the counts
	 */
	pmap->stats.resident_count -= num_removed;
	pmap->stats.wired_count -= num_unwired;
}

/*
 *	Remove the given range of addresses
 *	from the specified map.
 *
 *	It is assumed that the start and end are properly
 *	rounded to the hardware page size.
 */

void pmap_remove(
	pmap_t		map,
	vm_offset_t	s, 
	vm_offset_t	e)
{
	int			spl;
	pt_entry_t		*spte, *epte;
	vm_offset_t		l;
	vm_offset_t		_s = s;

	if (map == PMAP_NULL)
		return;

	PMAP_READ_LOCK(map, spl);

	while (s < e) {
	    pt_entry_t *pde = pmap_pde(map, s);

	    l = (s + PDE_MAPPED_SIZE) & ~(PDE_MAPPED_SIZE-1);
	    if (l > e)
		l = e;
	    if (*pde & INTEL_PTE_VALID) {
		spte = (pt_entry_t *)ptetokv(*pde);
		spte = &spte[ptenum(s)];
		epte = &spte[intel_btop(l-s)];
		pmap_remove_range(map, s, spte, epte);
	    }
	    s = l;
	}
	PMAP_UPDATE_TLBS(map, _s, e);

	PMAP_READ_UNLOCK(map, spl);
}

/*
 *	Routine:	pmap_page_protect
 *
 *	Function:
 *		Lower the permission for all mappings to a given
 *		page.
 */
void pmap_page_protect(
	phys_addr_t	phys,
	vm_prot_t	prot)
{
	pv_entry_t		pv_h, prev;
	pv_entry_t		pv_e;
	pt_entry_t		*pte;
	unsigned long		pai;
	pmap_t			pmap;
	int			spl;
	boolean_t		remove;

	assert(phys != vm_page_fictitious_addr);
	if (!valid_page(phys)) {
	    /*
	     *	Not a managed page.
	     */
	    return;
	}

	/*
	 * Determine the new protection.
	 */
	switch (prot) {
	    case VM_PROT_READ:
	    case VM_PROT_READ|VM_PROT_EXECUTE:
		remove = FALSE;
		break;
	    case VM_PROT_ALL:
		return;	/* nothing to do */
	    default:
		remove = TRUE;
		break;
	}

	/*
	 *	Lock the pmap system first, since we will be changing
	 *	several pmaps.
	 */

	PMAP_WRITE_LOCK(spl);

	pai = pa_index(phys);
	pv_h = pai_to_pvh(pai);

	/*
	 * Walk down PV list, changing or removing all mappings.
	 * We do not have to lock the pv_list because we have
	 * the entire pmap system locked.
	 */
	if (pv_h->pmap != PMAP_NULL) {

	    prev = pv_e = pv_h;
	    do {
		vm_offset_t va;

		pmap = pv_e->pmap;
		/*
		 * Lock the pmap to block pmap_extract and similar routines.
		 */
		simple_lock(&pmap->lock);

		va = pv_e->va;
		pte = pmap_pte(pmap, va);

		/*
		 * Consistency checks.
		 */
		assert(*pte & INTEL_PTE_VALID);
		assert(pte_to_pa(*pte) == phys);

		/*
		 * Remove the mapping if new protection is NONE
		 * or if write-protecting a kernel mapping.
		 */
		if (remove || pmap == kernel_pmap) {
		    /*
		     * Remove the mapping, collecting any modify bits.
		     */

		    if (*pte & INTEL_PTE_WIRED) {
			pmap->stats.wired_count--;
		    }

		    {
			int	i = ptes_per_vm_page;

			do {
			    pmap_phys_attributes[pai] |=
				*pte & (PHYS_MODIFIED|PHYS_REFERENCED);
#ifdef	MACH_PV_PAGETABLES
			    if (!hyp_mmu_update_pte(kv_to_ma(pte++), 0))
			    	panic("%s:%d could not clear pte %p\n",__FILE__,__LINE__,pte-1);
#else	/* MACH_PV_PAGETABLES */
			    *pte++ = 0;
#endif	/* MACH_PV_PAGETABLES */
			} while (--i > 0);
		    }

		    pmap->stats.resident_count--;

		    /*
		     * Remove the pv_entry.
		     */
		    if (pv_e == pv_h) {
			/*
			 * Fix up head later.
			 */
			pv_h->pmap = PMAP_NULL;
		    }
		    else {
			/*
			 * Delete this entry.
			 */
			prev->next = pv_e->next;
			PV_FREE(pv_e);
		    }
		}
		else {
		    /*
		     * Write-protect.
		     */
		    int i = ptes_per_vm_page;

		    do {
#ifdef	MACH_PV_PAGETABLES
			if (!hyp_mmu_update_pte(kv_to_ma(pte), *pte & ~INTEL_PTE_WRITE))
			    	panic("%s:%d could not disable write on pte %p\n",__FILE__,__LINE__,pte);
#else	/* MACH_PV_PAGETABLES */
			*pte &= ~INTEL_PTE_WRITE;
#endif	/* MACH_PV_PAGETABLES */
			pte++;
		    } while (--i > 0);

		    /*
		     * Advance prev.
		     */
		    prev = pv_e;
		}
		PMAP_UPDATE_TLBS(pmap, va, va + PAGE_SIZE);

		simple_unlock(&pmap->lock);

	    } while ((pv_e = prev->next) != PV_ENTRY_NULL);

	    /*
	     * If pv_head mapping was removed, fix it up.
	     */
	    if (pv_h->pmap == PMAP_NULL) {
		pv_e = pv_h->next;
		if (pv_e != PV_ENTRY_NULL) {
		    *pv_h = *pv_e;
		    PV_FREE(pv_e);
		}
	    }
	}

	PMAP_WRITE_UNLOCK(spl);
}

/*
 *	Set the physical protection on the
 *	specified range of this map as requested.
 *	Will not increase permissions.
 */
void pmap_protect(
	pmap_t		map,
	vm_offset_t	s, 
	vm_offset_t	e,
	vm_prot_t	prot)
{
	pt_entry_t	*pde;
	pt_entry_t	*spte, *epte;
	vm_offset_t	l;
	int		spl;
	vm_offset_t	_s = s;

	if (map == PMAP_NULL)
		return;

	/*
	 * Determine the new protection.
	 */
	switch (prot) {
	    case VM_PROT_READ:
	    case VM_PROT_READ|VM_PROT_EXECUTE:
		break;
	    case VM_PROT_READ|VM_PROT_WRITE:
	    case VM_PROT_ALL:
		return;	/* nothing to do */
	    default:
		pmap_remove(map, s, e);
		return;
	}

	/*
	 * If write-protecting in the kernel pmap,
	 * remove the mappings; the i386 ignores
	 * the write-permission bit in kernel mode.
	 *
	 * XXX should be #if'd for i386
	 */
	if (map == kernel_pmap) {
	    pmap_remove(map, s, e);
	    return;
	}

	SPLVM(spl);
	simple_lock(&map->lock);

	pde = pmap_pde(map, s);
	while (s < e) {
	    l = (s + PDE_MAPPED_SIZE) & ~(PDE_MAPPED_SIZE-1);
	    if (l > e)
		l = e;
	    if (*pde & INTEL_PTE_VALID) {
		spte = (pt_entry_t *)ptetokv(*pde);
		spte = &spte[ptenum(s)];
		epte = &spte[intel_btop(l-s)];

#ifdef	MACH_PV_PAGETABLES
		int n, i = 0;
		struct mmu_update update[HYP_BATCH_MMU_UPDATES];
#endif	/* MACH_PV_PAGETABLES */

		while (spte < epte) {
		    if (*spte & INTEL_PTE_VALID) {
#ifdef	MACH_PV_PAGETABLES
			update[i].ptr = kv_to_ma(spte);
			update[i].val = *spte & ~INTEL_PTE_WRITE;
			i++;
			if (i == HYP_BATCH_MMU_UPDATES) {
			    hyp_mmu_update(kvtolin(&update), i, kvtolin(&n), DOMID_SELF);
			    if (n != i)
				    panic("couldn't pmap_protect\n");
			    i = 0;
			}
#else	/* MACH_PV_PAGETABLES */
			*spte &= ~INTEL_PTE_WRITE;
#endif	/* MACH_PV_PAGETABLES */
		    }
		    spte++;
		}
#ifdef	MACH_PV_PAGETABLES
		if (i > HYP_BATCH_MMU_UPDATES)
			panic("overflowed array in pmap_protect");
		hyp_mmu_update(kvtolin(&update), i, kvtolin(&n), DOMID_SELF);
		if (n != i)
			panic("couldn't pmap_protect\n");
#endif	/* MACH_PV_PAGETABLES */
	    }
	    s = l;
	    pde++;
	}
	PMAP_UPDATE_TLBS(map, _s, e);

	simple_unlock(&map->lock);
	SPLX(spl);
}

/*
 *	Insert the given physical page (p) at
 *	the specified virtual address (v) in the
 *	target physical map with the protection requested.
 *
 *	If specified, the page will be wired down, meaning
 *	that the related pte can not be reclaimed.
 *
 *	NB:  This is the only routine which MAY NOT lazy-evaluate
 *	or lose information.  That is, this routine must actually
 *	insert this page into the given map NOW.
 */
void pmap_enter(
	pmap_t			pmap,
	vm_offset_t		v,
	phys_addr_t		pa,
	vm_prot_t		prot,
	boolean_t		wired)
{
	boolean_t		is_physmem;
	pt_entry_t		*pte;
	pv_entry_t		pv_h;
	unsigned long		i, pai;
	pv_entry_t		pv_e;
	pt_entry_t		template;
	int			spl;
	phys_addr_t		old_pa;

	assert(pa != vm_page_fictitious_addr);
	if (pmap_debug) printf("pmap(%lx, %llx)\n", v, pa);
	if (pmap == PMAP_NULL)
		return;

#if !MACH_KDB
	if (pmap == kernel_pmap && (v < kernel_virtual_start || v >= kernel_virtual_end))
	    	panic("pmap_enter(%p, %p) falls in physical memory area!\n", v, pa);
#endif
	if (pmap == kernel_pmap && (prot & VM_PROT_WRITE) == 0
	    && !wired /* hack for io_wire */ ) {
	    /*
	     *	Because the 386 ignores write protection in kernel mode,
	     *	we cannot enter a read-only kernel mapping, and must
	     *	remove an existing mapping if changing it.
	     *
	     *  XXX should be #if'd for i386
	     */
	    PMAP_READ_LOCK(pmap, spl);

	    pte = pmap_pte(pmap, v);
	    if (pte != PT_ENTRY_NULL && *pte != 0) {
		/*
		 *	Invalidate the translation buffer,
		 *	then remove the mapping.
		 */
		pmap_remove_range(pmap, v, pte,
				  pte + ptes_per_vm_page);
		PMAP_UPDATE_TLBS(pmap, v, v + PAGE_SIZE);
	    }
	    PMAP_READ_UNLOCK(pmap, spl);
	    return;
	}

	/*
	 *	Must allocate a new pvlist entry while we're unlocked;
	 *	Allocating may cause pageout (which will lock the pmap system).
	 *	If we determine we need a pvlist entry, we will unlock
	 *	and allocate one.  Then we will retry, throughing away
	 *	the allocated entry later (if we no longer need it).
	 */
	pv_e = PV_ENTRY_NULL;
Retry:
	PMAP_READ_LOCK(pmap, spl);

	/*
	 *	Expand pmap to include this pte.  Assume that
	 *	pmap is always expanded to include enough hardware
	 *	pages to map one VM page.
	 */

	while ((pte = pmap_pte(pmap, v)) == PT_ENTRY_NULL) {
	    /*
	     * Need to allocate a new page-table page.
	     */
	    vm_offset_t	ptp;
	    pt_entry_t	*pdp;
	    int		i;

	    if (pmap == kernel_pmap) {
		/*
		 * Would have to enter the new page-table page in
		 * EVERY pmap.
		 */
		panic("pmap_expand kernel pmap to %#lx", v);
	    }

	    /*
	     * Unlock the pmap and allocate a new page-table page.
	     */
	    PMAP_READ_UNLOCK(pmap, spl);

	    ptp = phystokv(pmap_page_table_page_alloc());

	    /*
	     * Re-lock the pmap and check that another thread has
	     * not already allocated the page-table page.  If it
	     * has, discard the new page-table page (and try
	     * again to make sure).
	     */
	    PMAP_READ_LOCK(pmap, spl);

	    if (pmap_pte(pmap, v) != PT_ENTRY_NULL) {
		/*
		 * Oops...
		 */
		PMAP_READ_UNLOCK(pmap, spl);
		pmap_page_table_page_dealloc(kvtophys(ptp));
		PMAP_READ_LOCK(pmap, spl);
		continue;
	    }

	    /*
	     * Enter the new page table page in the page directory.
	     */
	    i = ptes_per_vm_page;
	    pdp = pmap_pde(pmap, v);
	    do {
#ifdef	MACH_PV_PAGETABLES
		pmap_set_page_readonly((void *) ptp);
		if (!hyp_mmuext_op_mfn (MMUEXT_PIN_L1_TABLE, kv_to_mfn(ptp)))
			panic("couldn't pin page %lx(%lx)\n",ptp,(vm_offset_t) kv_to_ma(ptp));
		if (!hyp_mmu_update_pte(pa_to_ma(kvtophys((vm_offset_t)pdp)),
			pa_to_pte(pa_to_ma(kvtophys(ptp))) | INTEL_PTE_VALID
					      | INTEL_PTE_USER
					      | INTEL_PTE_WRITE))
			panic("%s:%d could not set pde %p(%llx,%lx) to %lx(%llx,%lx) %lx\n",__FILE__,__LINE__, pdp, kvtophys((vm_offset_t)pdp), (vm_offset_t) pa_to_ma(kvtophys((vm_offset_t)pdp)), ptp, kvtophys(ptp), (vm_offset_t) pa_to_ma(kvtophys(ptp)), (vm_offset_t) pa_to_pte(kv_to_ma(ptp)));
#else	/* MACH_PV_PAGETABLES */
		*pdp = pa_to_pte(kvtophys(ptp)) | INTEL_PTE_VALID
					        | INTEL_PTE_USER
					        | INTEL_PTE_WRITE;
#endif	/* MACH_PV_PAGETABLES */
		pdp++;	/* Note: This is safe b/c we stay in one page.  */
		ptp += INTEL_PGBYTES;
	    } while (--i > 0);

	    /*
	     * Now, get the address of the page-table entry.
	     */
	    continue;
	}

	if (vm_page_ready())
		is_physmem = (vm_page_lookup_pa(pa) != NULL);
	else
		is_physmem = (pa < biosmem_directmap_end());

	/*
	 *	Special case if the physical page is already mapped
	 *	at this address.
	 */
	old_pa = pte_to_pa(*pte);
	if (*pte && old_pa == pa) {
	    /*
	     *	May be changing its wired attribute or protection
	     */

	    if (wired && !(*pte & INTEL_PTE_WIRED))
		pmap->stats.wired_count++;
	    else if (!wired && (*pte & INTEL_PTE_WIRED))
		pmap->stats.wired_count--;

	    template = pa_to_pte(pa) | INTEL_PTE_VALID;
	    if (pmap != kernel_pmap)
		template |= INTEL_PTE_USER;
	    if (prot & VM_PROT_WRITE)
		template |= INTEL_PTE_WRITE;
	    if (machine_slot[cpu_number()].cpu_type >= CPU_TYPE_I486
		&& !is_physmem)
		template |= INTEL_PTE_NCACHE|INTEL_PTE_WTHRU;
	    if (wired)
		template |= INTEL_PTE_WIRED;
	    i = ptes_per_vm_page;
	    do {
		if (*pte & INTEL_PTE_MOD)
		    template |= INTEL_PTE_MOD;
#ifdef	MACH_PV_PAGETABLES
		if (!hyp_mmu_update_pte(kv_to_ma(pte), pa_to_ma(template)))
			panic("%s:%d could not set pte %p to %llx\n",__FILE__,__LINE__,pte,template);
#else	/* MACH_PV_PAGETABLES */
		WRITE_PTE(pte, template)
#endif	/* MACH_PV_PAGETABLES */
		pte++;
		pte_increment_pa(template);
	    } while (--i > 0);
	    PMAP_UPDATE_TLBS(pmap, v, v + PAGE_SIZE);
	}
	else {

	    /*
	     *	Remove old mapping from the PV list if necessary.
	     */
	    if (*pte) {
		/*
		 *	Don't free the pte page if removing last
		 *	mapping - we will immediately replace it.
		 */
		pmap_remove_range(pmap, v, pte,
				  pte + ptes_per_vm_page);
		PMAP_UPDATE_TLBS(pmap, v, v + PAGE_SIZE);
	    }

	    if (valid_page(pa)) {

		/*
		 *	Enter the mapping in the PV list for this
		 *	physical page.
		 */

		pai = pa_index(pa);
		LOCK_PVH(pai);
		pv_h = pai_to_pvh(pai);

		if (pv_h->pmap == PMAP_NULL) {
		    /*
		     *	No mappings yet
		     */
		    pv_h->va = v;
		    pv_h->pmap = pmap;
		    pv_h->next = PV_ENTRY_NULL;
		}
		else {
#if	DEBUG
		    {
			/* check that this mapping is not already there */
			pv_entry_t	e = pv_h;
			while (e != PV_ENTRY_NULL) {
			    if (e->pmap == pmap && e->va == v)
				panic("pmap_enter: already in pv_list");
			    e = e->next;
			}
		    }
#endif	/* DEBUG */

		    /*
		     *	Add new pv_entry after header.
		     */
		    if (pv_e == PV_ENTRY_NULL) {
			PV_ALLOC(pv_e);
			if (pv_e == PV_ENTRY_NULL) {
			    UNLOCK_PVH(pai);
			    PMAP_READ_UNLOCK(pmap, spl);

			    /*
			     * Refill from cache.
			     */
			    pv_e = (pv_entry_t) kmem_cache_alloc(&pv_list_cache);
			    goto Retry;
			}
		    }
		    pv_e->va = v;
		    pv_e->pmap = pmap;
		    pv_e->next = pv_h->next;
		    pv_h->next = pv_e;
		    /*
		     *	Remember that we used the pvlist entry.
		     */
		    pv_e = PV_ENTRY_NULL;
		}
		UNLOCK_PVH(pai);
	    }

	    /*
	     *	And count the mapping.
	     */

	    pmap->stats.resident_count++;
	    if (wired)
		pmap->stats.wired_count++;

	    /*
	     *	Build a template to speed up entering -
	     *	only the pfn changes.
	     */
	    template = pa_to_pte(pa) | INTEL_PTE_VALID;
	    if (pmap != kernel_pmap)
		template |= INTEL_PTE_USER;
	    if (prot & VM_PROT_WRITE)
		template |= INTEL_PTE_WRITE;
	    if (machine_slot[cpu_number()].cpu_type >= CPU_TYPE_I486
		&& !is_physmem)
		template |= INTEL_PTE_NCACHE|INTEL_PTE_WTHRU;
	    if (wired)
		template |= INTEL_PTE_WIRED;
	    i = ptes_per_vm_page;
	    do {
#ifdef	MACH_PV_PAGETABLES
		if (!(hyp_mmu_update_pte(kv_to_ma(pte), pa_to_ma(template))))
			panic("%s:%d could not set pte %p to %llx\n",__FILE__,__LINE__,pte,template);
#else	/* MACH_PV_PAGETABLES */
		WRITE_PTE(pte, template)
#endif	/* MACH_PV_PAGETABLES */
		pte++;
		pte_increment_pa(template);
	    } while (--i > 0);
	}

	if (pv_e != PV_ENTRY_NULL) {
	    PV_FREE(pv_e);
	}

	PMAP_READ_UNLOCK(pmap, spl);
}

/*
 *	Routine:	pmap_change_wiring
 *	Function:	Change the wiring attribute for a map/virtual-address
 *			pair.
 *	In/out conditions:
 *			The mapping must already exist in the pmap.
 */
void pmap_change_wiring(
	pmap_t		map,
	vm_offset_t	v,
	boolean_t	wired)
{
	pt_entry_t	*pte;
	int		i;
	int		spl;

	/*
	 *	We must grab the pmap system lock because we may
	 *	change a pte_page queue.
	 */
	PMAP_READ_LOCK(map, spl);

	if ((pte = pmap_pte(map, v)) == PT_ENTRY_NULL)
		panic("pmap_change_wiring: pte missing");

	if (wired && !(*pte & INTEL_PTE_WIRED)) {
	    /*
	     *	wiring down mapping
	     */
	    map->stats.wired_count++;
	    i = ptes_per_vm_page;
	    do {
		*pte++ |= INTEL_PTE_WIRED;
	    } while (--i > 0);
	}
	else if (!wired && (*pte & INTEL_PTE_WIRED)) {
	    /*
	     *	unwiring mapping
	     */
	    map->stats.wired_count--;
	    i = ptes_per_vm_page;
	    do {
#ifdef	MACH_PV_PAGETABLES
		if (!(hyp_mmu_update_pte(kv_to_ma(pte), *pte & ~INTEL_PTE_WIRED)))
			panic("%s:%d could not wire down pte %p\n",__FILE__,__LINE__,pte);
#else	/* MACH_PV_PAGETABLES */
		*pte &= ~INTEL_PTE_WIRED;
#endif	/* MACH_PV_PAGETABLES */
		pte++;
	    } while (--i > 0);
	}

	PMAP_READ_UNLOCK(map, spl);
}

/*
 *	Routine:	pmap_extract
 *	Function:
 *		Extract the physical page address associated
 *		with the given map/virtual_address pair.
 */

phys_addr_t pmap_extract(
	pmap_t		pmap,
	vm_offset_t	va)
{
	pt_entry_t	*pte;
	phys_addr_t	pa;
	int		spl;

	SPLVM(spl);
	simple_lock(&pmap->lock);
	if ((pte = pmap_pte(pmap, va)) == PT_ENTRY_NULL)
	    pa = 0;
	else if (!(*pte & INTEL_PTE_VALID))
	    pa = 0;
	else
	    pa = pte_to_pa(*pte) + (va & INTEL_OFFMASK);
	simple_unlock(&pmap->lock);
	SPLX(spl);
	return(pa);
}

/*
 *	Copy the range specified by src_addr/len
 *	from the source map to the range dst_addr/len
 *	in the destination map.
 *
 *	This routine is only advisory and need not do anything.
 */
#if	0
void pmap_copy(dst_pmap, src_pmap, dst_addr, len, src_addr)
	pmap_t		dst_pmap;
	pmap_t		src_pmap;
	vm_offset_t	dst_addr;
	vm_size_t	len;
	vm_offset_t	src_addr;
{
}
#endif	/* 0 */

/*
 *	Routine:	pmap_collect
 *	Function:
 *		Garbage collects the physical map system for
 *		pages which are no longer used.
 *		Success need not be guaranteed -- that is, there
 *		may well be pages which are not referenced, but
 *		others may be collected.
 *	Usage:
 *		Called by the pageout daemon when pages are scarce.
 */
void pmap_collect(pmap_t p)
{
	int			i;
	boolean_t		free_all;
	pt_entry_t		*page_dir;
	pt_entry_t		*pdp, *ptp;
	pt_entry_t		*eptp;
	phys_addr_t		pa;
	int			spl, wired;

	if (p == PMAP_NULL)
		return;

	if (p == kernel_pmap)
		return;

#if PAE
	for (i = 0; i <= lin2pdpnum(LINEAR_MIN_KERNEL_ADDRESS); i++) {
	    free_all = i < lin2pdpnum(LINEAR_MIN_KERNEL_ADDRESS);
	    page_dir = (pt_entry_t *) ptetokv(p->pdpbase[i]);
#else
	    i = 0;
	    free_all = FALSE;
	    page_dir = p->dirbase;
#endif

	    /*
	     *	Garbage collect map.
	     */
	    PMAP_READ_LOCK(p, spl);
	    for (pdp = page_dir;
		 (free_all
		  || pdp < &page_dir[lin2pdenum(LINEAR_MIN_KERNEL_ADDRESS)])
		     && pdp < &page_dir[NPTES];
		 pdp += ptes_per_vm_page) {
		if (*pdp & INTEL_PTE_VALID) {

		    pa = pte_to_pa(*pdp);
		    ptp = (pt_entry_t *)phystokv(pa);
		    eptp = ptp + NPTES*ptes_per_vm_page;

		    /*
		     * If the pte page has any wired mappings, we cannot
		     * free it.
		     */
		    wired = 0;
		    {
			pt_entry_t *ptep;
			for (ptep = ptp; ptep < eptp; ptep++) {
			    if (*ptep & INTEL_PTE_WIRED) {
				wired = 1;
				break;
			    }
			}
		    }
		    if (!wired) {
			/*
			 * Remove the virtual addresses mapped by this pte page.
			 */
			{ /*XXX big hack*/
			    vm_offset_t va = pdenum2lin(pdp - page_dir
							+ i * NPTES);
			    if (p == kernel_pmap)
				va = lintokv(va);
			    pmap_remove_range(p,
					      va,
					      ptp,
					      eptp);
			}

			/*
			 * Invalidate the page directory pointer.
			 */
			{
			    int i = ptes_per_vm_page;
			    pt_entry_t *pdep = pdp;
			    do {
#ifdef	MACH_PV_PAGETABLES
				unsigned long pte = *pdep;
				void *ptable = (void*) ptetokv(pte);
				if (!(hyp_mmu_update_pte(pa_to_ma(kvtophys((vm_offset_t)pdep++)), 0)))
				    panic("%s:%d could not clear pde %p\n",__FILE__,__LINE__,pdep-1);
				if (!hyp_mmuext_op_mfn (MMUEXT_UNPIN_TABLE, kv_to_mfn(ptable)))
				    panic("couldn't unpin page %p(%lx)\n", ptable, (vm_offset_t) pa_to_ma(kvtophys((vm_offset_t)ptable)));
				pmap_set_page_readwrite(ptable);
#else	/* MACH_PV_PAGETABLES */
				*pdep++ = 0;
#endif	/* MACH_PV_PAGETABLES */
			    } while (--i > 0);
			}

			PMAP_READ_UNLOCK(p, spl);

			/*
			 * And free the pte page itself.
			 */
			{
			    vm_page_t m;

			    vm_object_lock(pmap_object);
			    m = vm_page_lookup(pmap_object, pa);
			    if (m == VM_PAGE_NULL)
				panic("pmap_collect: pte page not in object");
			    vm_page_lock_queues();
			    vm_page_free(m);
			    inuse_ptepages_count--;
			    vm_page_unlock_queues();
			    vm_object_unlock(pmap_object);
			}

			PMAP_READ_LOCK(p, spl);
		    }
		}
	    }
#if PAE
	}
#endif
	PMAP_UPDATE_TLBS(p, VM_MIN_ADDRESS, VM_MAX_ADDRESS);

	PMAP_READ_UNLOCK(p, spl);
	return;

}

/*
 *	Routine:	pmap_activate
 *	Function:
 *		Binds the given physical map to the given
 *		processor, and returns a hardware map description.
 */
#if	0
void pmap_activate(my_pmap, th, my_cpu)
	pmap_t	my_pmap;
	thread_t	th;
	int		my_cpu;
{
	PMAP_ACTIVATE(my_pmap, th, my_cpu);
}
#endif	/* 0 */

/*
 *	Routine:	pmap_deactivate
 *	Function:
 *		Indicates that the given physical map is no longer
 *		in use on the specified processor.  (This is a macro
 *		in pmap.h)
 */
#if	0
void pmap_deactivate(pmap, th, which_cpu)
	pmap_t		pmap;
	thread_t	th;
	int		which_cpu;
{
	PMAP_DEACTIVATE(pmap, th, which_cpu);
}
#endif	/* 0 */

/*
 *	Routine:	pmap_kernel
 *	Function:
 *		Returns the physical map handle for the kernel.
 */
#if	0
pmap_t pmap_kernel()
{
    	return (kernel_pmap);
}
#endif	/* 0 */

/*
 *	pmap_zero_page zeros the specified (machine independent) page.
 *	See machine/phys.c or machine/phys.s for implementation.
 */
#if	0
pmap_zero_page(phys)
	vm_offset_t	phys;
{
	int	i;

	assert(phys != vm_page_fictitious_addr);
	i = PAGE_SIZE / INTEL_PGBYTES;
	phys = intel_pfn(phys);

	while (i--)
		zero_phys(phys++);
}
#endif	/* 0 */

/*
 *	pmap_copy_page copies the specified (machine independent) page.
 *	See machine/phys.c or machine/phys.s for implementation.
 */
#if	0
pmap_copy_page(src, dst)
	vm_offset_t	src, dst;
{
	int	i;

	assert(src != vm_page_fictitious_addr);
	assert(dst != vm_page_fictitious_addr);
	i = PAGE_SIZE / INTEL_PGBYTES;

	while (i--) {
		copy_phys(intel_pfn(src), intel_pfn(dst));
		src += INTEL_PGBYTES;
		dst += INTEL_PGBYTES;
	}
}
#endif	/* 0 */

/*
 *	Routine:	pmap_pageable
 *	Function:
 *		Make the specified pages (by pmap, offset)
 *		pageable (or not) as requested.
 *
 *		A page which is not pageable may not take
 *		a fault; therefore, its page table entry
 *		must remain valid for the duration.
 *
 *		This routine is merely advisory; pmap_enter
 *		will specify that these pages are to be wired
 *		down (or not) as appropriate.
 */
void
pmap_pageable(
	pmap_t		pmap,
	vm_offset_t	start,
	vm_offset_t	end,
	boolean_t	pageable)
{
}

/*
 *	Clear specified attribute bits.
 */
void
phys_attribute_clear(
	phys_addr_t	phys,
	int		bits)
{
	pv_entry_t		pv_h;
	pv_entry_t		pv_e;
	pt_entry_t		*pte;
	unsigned long		pai;
	pmap_t			pmap;
	int			spl;

	assert(phys != vm_page_fictitious_addr);
	if (!valid_page(phys)) {
	    /*
	     *	Not a managed page.
	     */
	    return;
	}

	/*
	 *	Lock the pmap system first, since we will be changing
	 *	several pmaps.
	 */

	PMAP_WRITE_LOCK(spl);

	pai = pa_index(phys);
	pv_h = pai_to_pvh(pai);

	/*
	 * Walk down PV list, clearing all modify or reference bits.
	 * We do not have to lock the pv_list because we have
	 * the entire pmap system locked.
	 */
	if (pv_h->pmap != PMAP_NULL) {
	    /*
	     * There are some mappings.
	     */
	    for (pv_e = pv_h; pv_e != PV_ENTRY_NULL; pv_e = pv_e->next) {
		vm_offset_t va;

		pmap = pv_e->pmap;
		/*
		 * Lock the pmap to block pmap_extract and similar routines.
		 */
		simple_lock(&pmap->lock);

		va = pv_e->va;
		pte = pmap_pte(pmap, va);

		/*
		 * Consistency checks.
		 */
		assert(*pte & INTEL_PTE_VALID);
		assert(pte_to_pa(*pte) == phys);

		/*
		 * Clear modify or reference bits.
		 */
		{
		    int	i = ptes_per_vm_page;
		    do {
#ifdef	MACH_PV_PAGETABLES
			if (!(hyp_mmu_update_pte(kv_to_ma(pte), *pte & ~bits)))
			    panic("%s:%d could not clear bits %x from pte %p\n",__FILE__,__LINE__,bits,pte);
#else	/* MACH_PV_PAGETABLES */
			*pte &= ~bits;
#endif	/* MACH_PV_PAGETABLES */
		    } while (--i > 0);
		}
		PMAP_UPDATE_TLBS(pmap, va, va + PAGE_SIZE);
		simple_unlock(&pmap->lock);
	    }
	}

	pmap_phys_attributes[pai] &= ~bits;

	PMAP_WRITE_UNLOCK(spl);
}

/*
 *	Check specified attribute bits.
 */
boolean_t
phys_attribute_test(
	phys_addr_t	phys,
	int		bits)
{
	pv_entry_t		pv_h;
	pv_entry_t		pv_e;
	pt_entry_t		*pte;
	unsigned long		pai;
	pmap_t			pmap;
	int			spl;

	assert(phys != vm_page_fictitious_addr);
	if (!valid_page(phys)) {
	    /*
	     *	Not a managed page.
	     */
	    return (FALSE);
	}

	/*
	 *	Lock the pmap system first, since we will be checking
	 *	several pmaps.
	 */

	PMAP_WRITE_LOCK(spl);

	pai = pa_index(phys);
	pv_h = pai_to_pvh(pai);

	if (pmap_phys_attributes[pai] & bits) {
	    PMAP_WRITE_UNLOCK(spl);
	    return (TRUE);
	}

	/*
	 * Walk down PV list, checking all mappings.
	 * We do not have to lock the pv_list because we have
	 * the entire pmap system locked.
	 */
	if (pv_h->pmap != PMAP_NULL) {
	    /*
	     * There are some mappings.
	     */
	    for (pv_e = pv_h; pv_e != PV_ENTRY_NULL; pv_e = pv_e->next) {

		pmap = pv_e->pmap;
		/*
		 * Lock the pmap to block pmap_extract and similar routines.
		 */
		simple_lock(&pmap->lock);

		{
		    vm_offset_t va;

		    va = pv_e->va;
		    pte = pmap_pte(pmap, va);

		    /*
		     * Consistency checks.
		     */
		    assert(*pte & INTEL_PTE_VALID);
		    assert(pte_to_pa(*pte) == phys);
		}

		/*
		 * Check modify or reference bits.
		 */
		{
		    int	i = ptes_per_vm_page;

		    do {
			if (*pte & bits) {
			    simple_unlock(&pmap->lock);
			    PMAP_WRITE_UNLOCK(spl);
			    return (TRUE);
			}
		    } while (--i > 0);
		}
		simple_unlock(&pmap->lock);
	    }
	}
	PMAP_WRITE_UNLOCK(spl);
	return (FALSE);
}

/*
 *	Clear the modify bits on the specified physical page.
 */

void pmap_clear_modify(phys_addr_t phys)
{
	phys_attribute_clear(phys, PHYS_MODIFIED);
}

/*
 *	pmap_is_modified:
 *
 *	Return whether or not the specified physical page is modified
 *	by any physical maps.
 */

boolean_t pmap_is_modified(phys_addr_t phys)
{
	return (phys_attribute_test(phys, PHYS_MODIFIED));
}

/*
 *	pmap_clear_reference:
 *
 *	Clear the reference bit on the specified physical page.
 */

void pmap_clear_reference(phys_addr_t phys)
{
	phys_attribute_clear(phys, PHYS_REFERENCED);
}

/*
 *	pmap_is_referenced:
 *
 *	Return whether or not the specified physical page is referenced
 *	by any physical maps.
 */

boolean_t pmap_is_referenced(phys_addr_t phys)
{
	return (phys_attribute_test(phys, PHYS_REFERENCED));
}

#if	NCPUS > 1
/*
*	    TLB Coherence Code (TLB "shootdown" code)
*
* Threads that belong to the same task share the same address space and
* hence share a pmap.  However, they  may run on distinct cpus and thus
* have distinct TLBs that cache page table entries. In order to guarantee
* the TLBs are consistent, whenever a pmap is changed, all threads that
* are active in that pmap must have their TLB updated. To keep track of
* this information, the set of cpus that are currently using a pmap is
* maintained within each pmap structure (cpus_using). Pmap_activate() and
* pmap_deactivate add and remove, respectively, a cpu from this set.
* Since the TLBs are not addressable over the bus, each processor must
* flush its own TLB; a processor that needs to invalidate another TLB
* needs to interrupt the processor that owns that TLB to signal the
* update.
*
* Whenever a pmap is updated, the lock on that pmap is locked, and all
* cpus using the pmap are signaled to invalidate. All threads that need
* to activate a pmap must wait for the lock to clear to await any updates
* in progress before using the pmap. They must ACQUIRE the lock to add
* their cpu to the cpus_using set. An implicit assumption made
* throughout the TLB code is that all kernel code that runs at or higher
* than splvm blocks out update interrupts, and that such code does not
* touch pageable pages.
*
* A shootdown interrupt serves another function besides signaling a
* processor to invalidate. The interrupt routine (pmap_update_interrupt)
* waits for the both the pmap lock (and the kernel pmap lock) to clear,
* preventing user code from making implicit pmap updates while the
* sending processor is performing its update. (This could happen via a
* user data write reference that turns on the modify bit in the page
* table). It must wait for any kernel updates that may have started
* concurrently with a user pmap update because the IPC code
* changes mappings.
* Spinning on the VALUES of the locks is sufficient (rather than
* having to acquire the locks) because any updates that occur subsequent
* to finding the lock unlocked will be signaled via another interrupt.
* (This assumes the interrupt is cleared before the low level interrupt code
* calls pmap_update_interrupt()).
*
* The signaling processor must wait for any implicit updates in progress
* to terminate before continuing with its update. Thus it must wait for an
* acknowledgement of the interrupt from each processor for which such
* references could be made. For maintaining this information, a set
* cpus_active is used. A cpu is in this set if and only if it can
* use a pmap. When pmap_update_interrupt() is entered, a cpu is removed from
* this set; when all such cpus are removed, it is safe to update.
*
* Before attempting to acquire the update lock on a pmap, a cpu (A) must
* be at least at the priority of the interprocessor interrupt
* (splip<=splvm). Otherwise, A could grab a lock and be interrupted by a
* kernel update; it would spin forever in pmap_update_interrupt() trying
* to acquire the user pmap lock it had already acquired. Furthermore A
* must remove itself from cpus_active.  Otherwise, another cpu holding
* the lock (B) could be in the process of sending an update signal to A,
* and thus be waiting for A to remove itself from cpus_active. If A is
* spinning on the lock at priority this will never happen and a deadlock
* will result.
*/

/*
 *	Signal another CPU that it must flush its TLB
 */
void    signal_cpus(
	cpu_set		use_list,
	pmap_t		pmap,
	vm_offset_t	start, 
	vm_offset_t	end)
{
	int			which_cpu, j;
	pmap_update_list_t	update_list_p;

	while ((which_cpu = ffs(use_list)) != 0) {
	    which_cpu -= 1;	/* convert to 0 origin */

	    update_list_p = &cpu_update_list[which_cpu];
	    simple_lock(&update_list_p->lock);

	    j = update_list_p->count;
	    if (j >= UPDATE_LIST_SIZE) {
		/*
		 *	list overflowed.  Change last item to
		 *	indicate overflow.
		 */
		update_list_p->item[UPDATE_LIST_SIZE-1].pmap  = kernel_pmap;
		update_list_p->item[UPDATE_LIST_SIZE-1].start = VM_MIN_ADDRESS;
		update_list_p->item[UPDATE_LIST_SIZE-1].end   = VM_MAX_KERNEL_ADDRESS;
	    }
	    else {
		update_list_p->item[j].pmap  = pmap;
		update_list_p->item[j].start = start;
		update_list_p->item[j].end   = end;
		update_list_p->count = j+1;
	    }
	    cpu_update_needed[which_cpu] = TRUE;
	    simple_unlock(&update_list_p->lock);

	    if ((cpus_idle & (1 << which_cpu)) == 0)
		interrupt_processor(which_cpu);
	    use_list &= ~(1 << which_cpu);
	}
}

void process_pmap_updates(pmap_t my_pmap)
{
	int			my_cpu = cpu_number();
	pmap_update_list_t	update_list_p;
	int			j;
	pmap_t			pmap;

	update_list_p = &cpu_update_list[my_cpu];
	simple_lock(&update_list_p->lock);

	for (j = 0; j < update_list_p->count; j++) {
	    pmap = update_list_p->item[j].pmap;
	    if (pmap == my_pmap ||
		pmap == kernel_pmap) {

		INVALIDATE_TLB(pmap,
				update_list_p->item[j].start,
				update_list_p->item[j].end);
	    }
	}
	update_list_p->count = 0;
	cpu_update_needed[my_cpu] = FALSE;
	simple_unlock(&update_list_p->lock);
}

/*
 *	Interrupt routine for TBIA requested from other processor.
 */
void pmap_update_interrupt(void)
{
	int		my_cpu;
	pmap_t		my_pmap;
	int		s;

	my_cpu = cpu_number();

	/*
	 *	Exit now if we're idle.  We'll pick up the update request
	 *	when we go active, and we must not put ourselves back in
	 *	the active set because we'll never process the interrupt
	 *	while we're idle (thus hanging the system).
	 */
	if (cpus_idle & (1 << my_cpu))
	    return;

	if (current_thread() == THREAD_NULL)
	    my_pmap = kernel_pmap;
	else {
	    my_pmap = current_pmap();
	    if (!pmap_in_use(my_pmap, my_cpu))
		my_pmap = kernel_pmap;
	}

	/*
	 *	Raise spl to splvm (above splip) to block out pmap_extract
	 *	from IO code (which would put this cpu back in the active
	 *	set).
	 */
	s = splvm();

	do {

	    /*
	     *	Indicate that we're not using either user or kernel
	     *	pmap.
	     */
	    i_bit_clear(my_cpu, &cpus_active);

	    /*
	     *	Wait for any pmap updates in progress, on either user
	     *	or kernel pmap.
	     */
	    while (*(volatile int *)&my_pmap->lock.lock_data ||
		   *(volatile int *)&kernel_pmap->lock.lock_data)
		continue;

	    process_pmap_updates(my_pmap);

	    i_bit_set(my_cpu, &cpus_active);

	} while (cpu_update_needed[my_cpu]);

	splx(s);
}
#else	/* NCPUS > 1 */
/*
 *	Dummy routine to satisfy external reference.
 */
void pmap_update_interrupt(void)
{
	/* should never be called. */
}
#endif	/* NCPUS > 1 */

#if defined(__i386__) || defined (__x86_64__)
/* Unmap page 0 to trap NULL references.  */
void
pmap_unmap_page_zero (void)
{
  int *pte;

  printf("Unmapping the zero page.  Some BIOS functions may not be working any more.\n");
  pte = (int *) pmap_pte (kernel_pmap, 0);
  if (!pte)
    return;
  assert (pte);
#ifdef	MACH_PV_PAGETABLES
  if (!hyp_mmu_update_pte(kv_to_ma(pte), 0))
    printf("couldn't unmap page 0\n");
#else	/* MACH_PV_PAGETABLES */
  *pte = 0;
  INVALIDATE_TLB(kernel_pmap, 0, PAGE_SIZE);
#endif	/* MACH_PV_PAGETABLES */
}
#endif /* __i386__ */<|MERGE_RESOLUTION|>--- conflicted
+++ resolved
@@ -646,14 +646,10 @@
 	{
 		int i;
 		for (i = 0; i < PDPNUM; i++)
-<<<<<<< HEAD
-			WRITE_PTE(&kernel_pmap->pdpbase[i], pa_to_pte(_kvtophys((void *) kernel_pmap->dirbase + i * INTEL_PGBYTES)) | INTEL_PTE_VALID | INTEL_PTE_WRITE);
-=======
 			WRITE_PTE(&kernel_pmap->pdpbase[i],
 				  pa_to_pte(_kvtophys((void *) kernel_page_dir
 						      + i * INTEL_PGBYTES))
-				  | INTEL_PTE_VALID);
->>>>>>> e8d448c1
+				  | INTEL_PTE_VALID | INTEL_PTE_WRITE);
 	}
 #ifdef __x86_64__
 #ifdef MACH_HYP
@@ -899,8 +895,7 @@
 #endif	/* PAE */
 #endif
 	if (!hyp_mmuext_op_mfn (MMUEXT_UNPIN_TABLE, kv_to_mfn(base)))
-<<<<<<< HEAD
-		panic("pmap_clear_bootstrap_pagetable: couldn't unpin page %p(%p)\n", base, (vm_offset_t) kv_to_ma(base));
+		panic("pmap_clear_bootstrap_pagetable: couldn't unpin page %p(%lx)\n", base, (vm_offset_t) kv_to_ma(base));
 #ifdef __x86_64__
 	/* 4-level page table */
 	for (l4i = 0; l4i < NPTES && va < HYP_VIRT_START && va < 0x0000800000000000UL; l4i++) {
@@ -920,9 +915,6 @@
 			}
 			dir = (pt_entry_t *) ptetokv(l3e);
 #else
-=======
-		panic("pmap_clear_bootstrap_pagetable: couldn't unpin page %p(%lx)\n", base, (vm_offset_t) kv_to_ma(base));
->>>>>>> e8d448c1
 #if PAE
 	/* 3-level page table */
 	for (j = 0; j < PDPNUM && va < HYP_VIRT_START; j++)
@@ -1282,13 +1274,6 @@
 #endif	/* MACH_PV_PAGETABLES */
 
 #if PAE
-<<<<<<< HEAD
-	if (kmem_alloc_wired(kernel_map,
-			     (vm_offset_t *)&p->pdpbase, INTEL_PGBYTES)
-							!= KERN_SUCCESS)
-		panic("pmap_create");
-	memset(p->pdpbase, 0, INTEL_PGBYTES);
-=======
 	p->pdpbase = (pt_entry_t *) kmem_cache_alloc(&pdpt_cache);
 	if (p->pdpbase == NULL) {
 		for (i = 0; i < PDPNUM; i++)
@@ -1296,17 +1281,13 @@
 		kmem_cache_free(&pmap_cache, (vm_address_t) p);
 		return PMAP_NULL;
 	}
-
->>>>>>> e8d448c1
+	memset(p->pdpbase, 0, INTEL_PGBYTES);
+
 	{
 		for (i = 0; i < PDPNUM; i++)
-<<<<<<< HEAD
-			WRITE_PTE(&p->pdpbase[i], pa_to_pte(kvtophys((vm_offset_t) p->dirbase + i * INTEL_PGBYTES)) | INTEL_PTE_VALID | INTEL_PTE_WRITE);
-=======
 			WRITE_PTE(&p->pdpbase[i],
 				  pa_to_pte(kvtophys((vm_offset_t) page_dir[i]))
-				  | INTEL_PTE_VALID);
->>>>>>> e8d448c1
+				  | INTEL_PTE_VALID | INTEL_PTE_WRITE);
 	}
 #ifdef __x86_64__
 	if (kmem_alloc_wired(kernel_map,
@@ -1444,7 +1425,6 @@
 #endif
 	pmap_set_page_readwrite(p->pdpbase);
 #endif	/* MACH_PV_PAGETABLES */
-<<<<<<< HEAD
 #ifdef __x86_64__
 	kmem_free(kernel_map, (vm_offset_t)p->l4base, INTEL_PGBYTES);
 #ifdef MACH_PV_PAGETABLES
@@ -1452,10 +1432,7 @@
 	kmem_free(kernel_map, (vm_offset_t)p->user_pdpbase, INTEL_PGBYTES);
 #endif
 #endif
-	kmem_free(kernel_map, (vm_offset_t)p->pdpbase, INTEL_PGBYTES);
-=======
 	kmem_cache_free(&pdpt_cache, (vm_offset_t) p->pdpbase);
->>>>>>> e8d448c1
 #endif	/* PAE */
 	kmem_cache_free(&pmap_cache, (vm_offset_t) p);
 }
