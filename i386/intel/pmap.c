/*
 * Mach Operating System
 * Copyright (c) 1991,1990,1989,1988 Carnegie Mellon University
 * All Rights Reserved.
 *
 * Permission to use, copy, modify and distribute this software and its
 * documentation is hereby granted, provided that both the copyright
 * notice and this permission notice appear in all copies of the
 * software, derivative works or modified versions, and any portions
 * thereof, and that both notices appear in supporting documentation.
 *
 * CARNEGIE MELLON ALLOWS FREE USE OF THIS SOFTWARE IN ITS "AS IS"
 * CONDITION.  CARNEGIE MELLON DISCLAIMS ANY LIABILITY OF ANY KIND FOR
 * ANY DAMAGES WHATSOEVER RESULTING FROM THE USE OF THIS SOFTWARE.
 *
 * Carnegie Mellon requests users of this software to return to
 *
 *  Software Distribution Coordinator  or  Software.Distribution@CS.CMU.EDU
 *  School of Computer Science
 *  Carnegie Mellon University
 *  Pittsburgh PA 15213-3890
 *
 * any improvements or extensions that they make and grant Carnegie Mellon
 * the rights to redistribute these changes.
 */
/*
 *	File:	pmap.c
 *	Author:	Avadis Tevanian, Jr., Michael Wayne Young
 *	(These guys wrote the Vax version)
 *
 *	Physical Map management code for Intel i386, i486, and i860.
 *
 *	Manages physical address maps.
 *
 *	In addition to hardware address maps, this
 *	module is called upon to provide software-use-only
 *	maps which may or may not be stored in the same
 *	form as hardware maps.  These pseudo-maps are
 *	used to store intermediate results from copy
 *	operations to and from address spaces.
 *
 *	Since the information managed by this module is
 *	also stored by the logical address mapping module,
 *	this module may throw away valid virtual-to-physical
 *	mappings at almost any time.  However, invalidations
 *	of virtual-to-physical mappings must be done as
 *	requested.
 *
 *	In order to cope with hardware architectures which
 *	make virtual-to-physical map invalidates expensive,
 *	this module may delay invalidate or reduced protection
 *	operations until such time as they are actually
 *	necessary.  This module is given full information as
 *	to which processors are currently using which maps,
 *	and to when physical maps must be made correct.
 */

#include <cpus.h>

#include <mach/machine/vm_types.h>

#include <mach/boolean.h>
#include <kern/thread.h>
#include <kern/zalloc.h>

#include <kern/lock.h>

#include <vm/pmap.h>
#include <vm/vm_map.h>
#include <vm/vm_kern.h>
#include "vm_param.h"
#include <mach/vm_prot.h>
#include <vm/vm_object.h>
#include <vm/vm_page.h>
#include <vm/vm_user.h>

#include <oskit/x86/physmem.h>
#include <oskit/x86/base_cpu.h>

#include <mach/machine/vm_param.h>
#include <machine/thread.h>
#include "cpu_number.h"
#if	i860
#include <i860ipsc/nodehw.h>
#endif

#ifdef	ORC
#define	OLIVETTICACHE	1
#endif	/* ORC */

#ifndef	OLIVETTICACHE
#define	WRITE_PTE(pte_p, pte_entry)		*(pte_p) = (pte_entry);
#define	WRITE_PTE_FAST(pte_p, pte_entry)	*(pte_p) = (pte_entry);
#else	/* OLIVETTICACHE */
#error might not work anymore

/* This gross kludgery is needed for Olivetti XP7 & XP9 boxes to get
 * around an apparent hardware bug. Other than at startup it doesn't
 * affect run-time performacne very much, so we leave it in for all
 * machines.
 */
extern	unsigned	*pstart();
#define CACHE_LINE	8
#define CACHE_SIZE	512
#define CACHE_PAGE	0x1000;

#define	WRITE_PTE(pte_p, pte_entry) { write_pte(pte_p, pte_entry); }

write_pte(pte_p, pte_entry)
pt_entry_t	*pte_p, pte_entry;
{
	unsigned long count;
	volatile unsigned long hold, *addr1, *addr2;

	if ( pte_entry != *pte_p )
		*pte_p = pte_entry;
	else {
		/* This isn't necessarily the optimal algorithm */
		addr1 = (unsigned long *)pstart;
		for (count = 0; count < CACHE_SIZE; count++) {
			addr2 = addr1 + CACHE_PAGE;
			hold = *addr1;		/* clear cache bank - A - */
			hold = *addr2;		/* clear cache bank - B - */
			addr1 += CACHE_LINE;
		}
	}
}

#define	WRITE_PTE_FAST(pte_p, pte_entry)*pte_p = pte_entry;

#endif	/* OLIVETTICACHE */

/*
 *	Private data structures.
 */

/*
 *	For each vm_page_t, there is a list of all currently
 *	valid virtual mappings of that page.  An entry is
 *	a pv_entry_t; the list is the pv_table.
 */

typedef struct pv_entry {
	struct pv_entry	*next;		/* next pv_entry */
	pmap_t		pmap;		/* pmap where mapping lies */
	vm_offset_t	va;		/* virtual address for mapping */
} *pv_entry_t;

#define PV_ENTRY_NULL	((pv_entry_t) 0)

pv_entry_t	pv_head_table;		/* array of entries, one per page */

/*
 *	pv_list entries are kept on a list that can only be accessed
 *	with the pmap system locked (at SPLVM, not in the cpus_active set).
 *	The list is refilled from the pv_list_zone if it becomes empty.
 */
pv_entry_t	pv_free_list;		/* free list at SPLVM */
decl_simple_lock_data(, pv_free_list_lock)

#define	PV_ALLOC(pv_e) { \
	simple_lock(&pv_free_list_lock); \
	if ((pv_e = pv_free_list) != 0) { \
	    pv_free_list = pv_e->next; \
	} \
	simple_unlock(&pv_free_list_lock); \
}

#define	PV_FREE(pv_e) { \
	simple_lock(&pv_free_list_lock); \
	pv_e->next = pv_free_list; \
	pv_free_list = pv_e; \
	simple_unlock(&pv_free_list_lock); \
}

zone_t		pv_list_zone;		/* zone of pv_entry structures */

/*
 *	Each entry in the pv_head_table is locked by a bit in the
 *	pv_lock_table.  The lock bits are accessed by the physical
 *	address of the page they lock.
 */

char	*pv_lock_table;		/* pointer to array of bits */
#define pv_lock_table_size(n)	(((n)+BYTE_SIZE-1)/BYTE_SIZE)

/* Has pmap_init completed? */
boolean_t	pmap_initialized = FALSE;

/*
 *	Range of kernel virtual addresses available for kernel memory mapping.
 *	Does not include the virtual addresses used to map physical memory 1-1.
 *	Initialized by pmap_bootstrap.
 */
vm_offset_t kernel_virtual_start;
vm_offset_t kernel_virtual_end;

/* XXX stupid fixed limit - get rid */
vm_size_t morevm = 40 * 1024 * 1024;	/* VM space for kernel map */

/*
 *	Index into pv_head table, its lock bits, and the modify/reference
 *	bits starting at phys_mem_min.
 */
#define pa_index(pa)	(atop(pa - phys_mem_min))

#define pai_to_pvh(pai)		(&pv_head_table[pai])
#define lock_pvh_pai(pai)	(bit_lock(pai, pv_lock_table))
#define unlock_pvh_pai(pai)	(bit_unlock(pai, pv_lock_table))

/*
 *	Array of physical page attribites for managed pages.
 *	One byte per physical page.
 */
char	*pmap_phys_attributes;

/*
 *	Physical page attributes.  Copy bits from PTE definition.
 */
#define	PHYS_MODIFIED	INTEL_PTE_MOD	/* page modified */
#define	PHYS_REFERENCED	INTEL_PTE_REF	/* page referenced */

/*
 *	Amount of virtual memory mapped by one
 *	page-directory entry.
 */
#define	PDE_MAPPED_SIZE		(pdenum2lin(1))

/*
 *	We allocate page table pages directly from the VM system
 *	through this object.  It maps physical memory.
 */
vm_object_t	pmap_object = VM_OBJECT_NULL;

/*
 *	Locking and TLB invalidation
 */

/*
 *	Locking Protocols:
 *
 *	There are two structures in the pmap module that need locking:
 *	the pmaps themselves, and the per-page pv_lists (which are locked
 *	by locking the pv_lock_table entry that corresponds to the pv_head
 *	for the list in question.)  Most routines want to lock a pmap and
 *	then do operations in it that require pv_list locking -- however
 *	pmap_remove_all and pmap_copy_on_write operate on a physical page
 *	basis and want to do the locking in the reverse order, i.e. lock
 *	a pv_list and then go through all the pmaps referenced by that list.
 *	To protect against deadlock between these two cases, the pmap_lock
 *	is used.  There are three different locking protocols as a result:
 *
 *  1.  pmap operations only (pmap_extract, pmap_access, ...)  Lock only
 *		the pmap.
 *
 *  2.  pmap-based operations (pmap_enter, pmap_remove, ...)  Get a read
 *		lock on the pmap_lock (shared read), then lock the pmap
 *		and finally the pv_lists as needed [i.e. pmap lock before
 *		pv_list lock.]
 *
 *  3.  pv_list-based operations (pmap_remove_all, pmap_copy_on_write, ...)
 *		Get a write lock on the pmap_lock (exclusive write); this
 *		also guaranteees exclusive access to the pv_lists.  Lock the
 *		pmaps as needed.
 *
 *	At no time may any routine hold more than one pmap lock or more than
 *	one pv_list lock.  Because interrupt level routines can allocate
 *	mbufs and cause pmap_enter's, the pmap_lock and the lock on the
 *	kernel_pmap can only be held at splvm.
 */

#if	NCPUS > 1
/*
 *	We raise the interrupt level to splvm, to block interprocessor
 *	interrupts during pmap operations.  We must take the CPU out of
 *	the cpus_active set while interrupts are blocked.
 */
#define SPLVM(spl)	{ \
	spl = splvm(); \
	i_bit_clear(cpu_number(), &cpus_active); \
}

#define SPLX(spl)	{ \
	i_bit_set(cpu_number(), &cpus_active); \
	splx(spl); \
}

/*
 *	Lock on pmap system
 */
lock_data_t	pmap_system_lock;

#define PMAP_READ_LOCK(pmap, spl) { \
	SPLVM(spl); \
	lock_read(&pmap_system_lock); \
	simple_lock(&(pmap)->lock); \
}

#define PMAP_WRITE_LOCK(spl) { \
	SPLVM(spl); \
	lock_write(&pmap_system_lock); \
}

#define PMAP_READ_UNLOCK(pmap, spl) { \
	simple_unlock(&(pmap)->lock); \
	lock_read_done(&pmap_system_lock); \
	SPLX(spl); \
}

#define PMAP_WRITE_UNLOCK(spl) { \
	lock_write_done(&pmap_system_lock); \
	SPLX(spl); \
}

#define PMAP_WRITE_TO_READ_LOCK(pmap) { \
	simple_lock(&(pmap)->lock); \
	lock_write_to_read(&pmap_system_lock); \
}

#define LOCK_PVH(index)		(lock_pvh_pai(index))

#define UNLOCK_PVH(index)	(unlock_pvh_pai(index))

#define PMAP_UPDATE_TLBS(pmap, s, e) \
{ \
	cpu_set	cpu_mask = 1 << cpu_number(); \
	cpu_set	users; \
 \
	/* Since the pmap is locked, other updates are locked */ \
	/* out, and any pmap_activate has finished. */ \
 \
	/* find other cpus using the pmap */ \
	users = (pmap)->cpus_using & ~cpu_mask; \
	if (users) { \
	    /* signal them, and wait for them to finish */ \
	    /* using the pmap */ \
	    signal_cpus(users, (pmap), (s), (e)); \
	    while ((pmap)->cpus_using & cpus_active & ~cpu_mask) \
		continue; \
	} \
 \
	/* invalidate our own TLB if pmap is in use */ \
	if ((pmap)->cpus_using & cpu_mask) { \
	    INVALIDATE_TLB((s), (e)); \
	} \
}

#else	/* NCPUS > 1 */

#define SPLVM(spl)
#define SPLX(spl)

#define PMAP_READ_LOCK(pmap, spl)	SPLVM(spl)
#define PMAP_WRITE_LOCK(spl)		SPLVM(spl)
#define PMAP_READ_UNLOCK(pmap, spl)	SPLX(spl)
#define PMAP_WRITE_UNLOCK(spl)		SPLX(spl)
#define PMAP_WRITE_TO_READ_LOCK(pmap)

#define LOCK_PVH(index)
#define UNLOCK_PVH(index)

#define PMAP_UPDATE_TLBS(pmap, s, e) { \
	/* invalidate our own TLB if pmap is in use */ \
	if ((pmap)->cpus_using) { \
	    INVALIDATE_TLB((s), (e)); \
	} \
}

#endif	/* NCPUS > 1 */

#define MAX_TBIS_SIZE	32		/* > this -> TBIA */ /* XXX */

<<<<<<< HEAD
static inline void
INVALIDATE_TLB(vm_offset_t start, vm_offset_t end)
{
  if (base_cpuid.family != CPU_FAMILY_386 /* 486 or greater only */
      && end - start < VM_MAX_ADDRESS - VM_MIN_ADDRESS)	/* if not whole TLB */
    {
      /* Later x86 processors can invalidate individual TLB entries
	 one page at a time.  (We don't bother with this if we are
	 invalidating the whole TLB anyway.) XXX do this anyway
	 if we don't have PGE?

	 This requires addressing the page in a kernel-mode instruction
	 here, so we must compute from the linear addresses to kernel
	 segment offsets.  Our loop then is in addresses relative to the
	 kernel segmentation, which will start high and wrap around to zero
	 at VM_MAX_ADDRESS.  So a test of S < E would not work!

	 XXX I saw all manner of inexplicable weirdness when I tried to
	 enable this code.  I even thought I had it reliably working for
	 a while by inserting some nop's, but then I couldn't reproduce that.
	 This was on an Intel Pentium (100MHz).  Your mileage may vary. --rm
      */
      oskit_addr_t s, e;
      for (s = lintokv (start), e = lintokv (end);
	   s != e;		/* note we wrap around zero! */
	   s += PAGE_SIZE) {
	asm volatile ("invlpg %0" : : "m" (*(int *) s));
	asm volatile ("invlpg %0" : : "m" (*(int *) kvtolin(s))); /* XXX ??? */
      }
    }
  else
    /* This is the only option on the 386, and we use it on later
       processors as well when flushing all user-space mappings.
       Note that if PGE is supported, this does not flush TLB entries
       marked global (kernel-space mappings).  Those mappings must be
       flushed with invlpg.  Any kernel-space mapping change will call here
       to flush just the affected pages, and hit the invplg case above.  */
    inval_tlb ();
}
=======
#if	i860
/* Do a data cache flush until we find the caching bug XXX prp */
#define INVALIDATE_TLB(s, e) { \
	flush(); \
	flush_tlb(); \
}
#else	/* i860 */
#define INVALIDATE_TLB(s, e) { \
	flush_tlb(); \
}
#endif	/* i860 */
>>>>>>> 352be51d


#if	NCPUS > 1
/*
 *	Structures to keep track of pending TLB invalidations
 */

#define UPDATE_LIST_SIZE	4

struct pmap_update_item {
	pmap_t		pmap;		/* pmap to invalidate */
	vm_offset_t	start;		/* start address to invalidate */
	vm_offset_t	end;		/* end address to invalidate */
} ;

typedef	struct pmap_update_item	*pmap_update_item_t;

/*
 *	List of pmap updates.  If the list overflows,
 *	the last entry is changed to invalidate all.
 */
struct pmap_update_list {
	decl_simple_lock_data(,	lock)
	int			count;
	struct pmap_update_item	item[UPDATE_LIST_SIZE];
} ;
typedef	struct pmap_update_list	*pmap_update_list_t;

struct pmap_update_list	cpu_update_list[NCPUS];

#endif	/* NCPUS > 1 */

/*
 *	Other useful macros.
 */
#define current_pmap()		(vm_map_pmap(current_thread()->task->map))
#define pmap_in_use(pmap, cpu)	(((pmap)->cpus_using & (1 << (cpu))) != 0)

struct pmap	kernel_pmap_store;
pmap_t		kernel_pmap;

struct zone	*pmap_zone;		/* zone of pmap structures */

int		pmap_debug = 0;		/* flag for debugging prints */

#if 0
int		ptes_per_vm_page;	/* number of hardware ptes needed
					   to map one VM page. */
#else
#define		ptes_per_vm_page	1
#endif

unsigned int	inuse_ptepages_count = 0;	/* debugging */

extern char end;

/*
 * Pointer to the basic page directory for the kernel.
 * Initialized by pmap_bootstrap().
 */
pt_entry_t *kernel_page_dir;

void pmap_remove_range();	/* forward */
#if	NCPUS > 1
void signal_cpus();		/* forward */
#endif	/* NCPUS > 1 */

#if	i860
/*
 * Paging flag
 */
int             paging_enabled = 0;
#endif

static inline pt_entry_t *
pmap_pde(pmap_t pmap, vm_offset_t addr)
{
	if (pmap == kernel_pmap)
		addr = kvtolin(addr);
	return &pmap->dirbase[lin2pdenum(addr)];
}

/*
 *	Given an offset and a map, compute the address of the
 *	pte.  If the address is invalid with respect to the map
 *	then PT_ENTRY_NULL is returned (and the map may need to grow).
 *
 *	This is only used internally.
 */
pt_entry_t *
pmap_pte(pmap_t pmap, vm_offset_t addr)
{
	pt_entry_t	*ptp;
	pt_entry_t	pte;

	if (pmap->dirbase == 0)
		return(PT_ENTRY_NULL);
	pte = *pmap_pde(pmap, addr);
	if ((pte & INTEL_PTE_VALID) == 0)
		return(PT_ENTRY_NULL);
	ptp = (pt_entry_t *)ptetokv(pte);
	return(&ptp[ptenum(addr)]);
}

#define DEBUG_PTE_PAGE	0

#if	DEBUG_PTE_PAGE
void ptep_check(ptep)
	ptep_t	ptep;
{
	register pt_entry_t	*pte, *epte;
	int			ctu, ctw;

	/* check the use and wired counts */
	if (ptep == PTE_PAGE_NULL)
		return;
	pte = pmap_pte(ptep->pmap, ptep->va);
	epte = pte + INTEL_PGBYTES/sizeof(pt_entry_t);
	ctu = 0;
	ctw = 0;
	while (pte < epte) {
		if (pte->pfn != 0) {
			ctu++;
			if (pte->wired)
				ctw++;
		}
		pte += ptes_per_vm_page;
	}

	if (ctu != ptep->use_count || ctw != ptep->wired_count) {
		printf("use %d wired %d - actual use %d wired %d\n",
		    	ptep->use_count, ptep->wired_count, ctu, ctw);
		panic("pte count");
	}
}
#endif	/* DEBUG_PTE_PAGE */

/*
 *	Map memory at initialization.  The physical addresses being
 *	mapped are not managed and are never unmapped.
 *
 *	For now, VM is already on, we only need to map the
 *	specified memory.
 */
vm_offset_t pmap_map(virt, start, end, prot)
	register vm_offset_t	virt;
	register vm_offset_t	start;
	register vm_offset_t	end;
	register int		prot;
{
	register int		ps;

	ps = PAGE_SIZE;
	while (start < end) {
		pmap_enter(kernel_pmap, virt, start, prot, FALSE);
		virt += ps;
		start += ps;
	}
	return(virt);
}

/*
 *	Back-door routine for mapping kernel VM at initialization.
 * 	Useful for mapping memory outside the range
 *	[phys_mem_min, phys_mem_max) (i.e., devices).
 *	Otherwise like pmap_map.
#if	i860
 *      Sets no-cache bit.
#endif
 */
vm_offset_t pmap_map_bd(virt, start, end, prot)
	register vm_offset_t	virt;
	register vm_offset_t	start;
	register vm_offset_t	end;
	vm_prot_t		prot;
{
	register pt_entry_t	template;
	register pt_entry_t	*pte;

	template = pa_to_pte(start)
#if	i860
		| INTEL_PTE_NCACHE
#endif
		| INTEL_PTE_VALID;
	if (prot & VM_PROT_WRITE)
	    template |= INTEL_PTE_WRITE;

	while (start < end) {
		pte = pmap_pte(kernel_pmap, virt);
		if (pte == PT_ENTRY_NULL)
			panic("pmap_map_bd: Invalid kernel address\n");
		WRITE_PTE_FAST(pte, template)
		pte_increment_pa(template);
		virt += PAGE_SIZE;
		start += PAGE_SIZE;
	}
	return(virt);
}

static pt_entry_t kernel_pte_global;

/*
 *	Bootstrap the system enough to run with virtual memory.
 *	Allocate the kernel page directory and page tables,
 *	and direct-map all physical memory.
 *	Called with mapping off.
 */
void pmap_bootstrap()
{
	/*
	 * Mapping is turned off; we must reference only physical addresses.
	 * The load image of the system is to be mapped 1-1 physical = virtual.
	 */

	/*
	 *	Set ptes_per_vm_page for general use.
	 */
#if 0
	ptes_per_vm_page = PAGE_SIZE / INTEL_PGBYTES;
#endif

	/*
	 *	The kernel's pmap is statically allocated so we don't
	 *	have to use pmap_create, which is unlikely to work
	 *	correctly at this part of the boot sequence.
	 */

	kernel_pmap = &kernel_pmap_store;

#if	NCPUS > 1
	lock_init(&pmap_system_lock, FALSE);	/* NOT a sleep lock */
#endif	/* NCPUS > 1 */

	simple_lock_init(&kernel_pmap->lock);

	kernel_pmap->ref_count = 1;

	/*
	 * Determine the kernel virtual address range.
	 * It starts at the end of the physical memory
	 * mapped into the kernel address space,
	 * and extends to a stupid arbitrary limit beyond that.
	 */
	kernel_virtual_start = phys_mem_max;
	kernel_virtual_end = phys_mem_max + morevm;

	/*
	 * Allocate and clear a kernel page directory.
	 */
	kernel_pmap->dirbase = kernel_page_dir = (pt_entry_t*)pmap_grab_page();
	{
		int i;
		for (i = 0; i < NPDES; i++)
			kernel_pmap->dirbase[i] = 0;
	}

	if (base_cpuid.feature_flags & CPUF_PAGE_GLOBAL_EXT) {
	  /*
	   * The processor supports the "global" bit to avoid flushing
	   * kernel TLB entries, if we turn it on.
	   */
	  kernel_pte_global = INTEL_PTE_GLOBAL;
	}

	/*
	 * Allocate and set up the kernel page tables.
	 */
	{
		vm_offset_t va;

		/*
		 * Map virtual memory for all known physical memory, 1-1,
		 * from phys_mem_min to phys_mem_max.
		 * Make any mappings completely in the kernel's text segment read-only.
		 *
		 * Also allocate some additional all-null page tables afterwards
		 * for kernel virtual memory allocation,
		 * because this PMAP module is too stupid
		 * to allocate new kernel page tables later.
		 * XX fix this
		 */
		for (va = phys_mem_min; va < phys_mem_max + morevm; )
		{
			pt_entry_t *pde = kernel_page_dir + lin2pdenum(kvtolin(va));
			pt_entry_t *ptable = (pt_entry_t*)pmap_grab_page();
			pt_entry_t *pte;
			vm_offset_t pteva;

			/* Initialize the page directory entry.  */
			*pde = (pa_to_pte((vm_offset_t)ptable)
				| INTEL_PTE_VALID | INTEL_PTE_WRITE
				| kernel_pte_global);

			/* Initialize the page table.  */
			for (pte = ptable; (va < phys_mem_max) && (pte < ptable+NPTES); pte++)
			{
			  pt_entry_t entry = kernel_pte_global;
			  if ((pte - ptable) < ptenum(va))
			    entry |= 0;	/* nada */
			  else
			    {
			      extern char _start[], etext[];

			      entry |= pa_to_pte(va) | INTEL_PTE_VALID;
			      if ((va < (vm_offset_t)_start)
				  || (va + INTEL_PGBYTES > (vm_offset_t)etext))
				entry |= INTEL_PTE_WRITE;
			      va += INTEL_PGBYTES;
			    }
			  WRITE_PTE_FAST(pte, entry);
			}
			for (; pte < ptable+NPTES; pte++)
			{
				WRITE_PTE_FAST(pte, kernel_pte_global);
				va += INTEL_PGBYTES;
			}
		}
	}

#if	i860
#error probably doesnt work anymore
 	XXX move to architecture-specific code just after the pmap_bootstrap call.

	/* kvtophys should now work in phys range */

	/*
	 * Mark page table pages non-cacheable
	 */

	pt_pte = (pt_entry_t *)pte_to_pa(*(kpde + pdenum(sva))) + ptenum(sva);

	for (va = load_start; va < tva; va += INTEL_PGBYTES*NPTES) {
		/* Mark page table non-cacheable */
		*pt_pte |= INTEL_PTE_NCACHE;
		pt_pte++;
	}

	/*
	 * Map I/O space
	 */

	ppde = kpde;
	ppde += pdenum(IO_BASE);

	if (pte_to_pa(*ppde) == 0) {
		/* This pte has not been allocated */
		ppte = (pt_entry_t *)kvtophys(virtual_avail);
		ptend = ppte + NPTES;
		virtual_avail = phystokv((vm_offset_t)ptend);
		*ppde = pa_to_pte((vm_offset_t)ppte)
			| INTEL_PTE_VALID
			| INTEL_PTE_WRITE;
		pte = ptend;

		/* Mark page table non-cacheable */
		*pt_pte |= INTEL_PTE_NCACHE;
		pt_pte++;

		bzero((char *)ppte, INTEL_PGBYTES);
	} else {
		ppte = (pt_entry_t *)(*ppde);	/* first pte of page */
	}
	*ppde |= INTEL_PTE_USER;


	WRITE_PTE(ppte + ptenum(FIFO_ADDR),
		  pa_to_pte(FIFO_ADDR_PH)
		| INTEL_PTE_VALID | INTEL_PTE_WRITE | INTEL_PTE_NCACHE);

	WRITE_PTE(ppte + ptenum(FIFO_ADDR + XEOD_OFF),
		  pa_to_pte(FIFO_ADDR_PH + XEOD_OFF_PH)
		| INTEL_PTE_VALID | INTEL_PTE_WRITE | INTEL_PTE_NCACHE);

/* XXX Allowed user access to control reg - cfj */
	WRITE_PTE(ppte + ptenum(CSR_ADDR),
		  pa_to_pte(CSR_ADDR_PH)
		| INTEL_PTE_VALID | INTEL_PTE_WRITE | INTEL_PTE_NCACHE | INTEL_PTE_USER);

/* XXX Allowed user access to perf reg - cfj */
	WRITE_PTE(ppte + ptenum(PERFCNT_ADDR),
		  pa_to_pte(PERFCNT_ADDR_PH)
		| INTEL_PTE_VALID | INTEL_PTE_USER | INTEL_PTE_NCACHE | INTEL_PTE_USER);

	WRITE_PTE(ppte + ptenum(UART_ADDR),
		  pa_to_pte(UART_ADDR_PH)
		| INTEL_PTE_VALID | INTEL_PTE_WRITE | INTEL_PTE_NCACHE);

	WRITE_PTE(ppte + ptenum(0xFFFFF000),
		  pa_to_pte(avail_end)
		| INTEL_PTE_VALID | INTEL_PTE_WRITE);
	avail_start = kvtophys(virtual_avail);

/*
 *	Turn on mapping
 */

	flush_and_ctxsw(kernel_pmap->dirbase);
	paging_enabled = 1;

	printf("Paging enabled.\n");
#endif

	/* Architecture-specific code will turn on paging
	   soon after we return from here.  */
}

void pmap_virtual_space(startp, endp)
	vm_offset_t *startp;
	vm_offset_t *endp;
{
	*startp = kernel_virtual_start;
	*endp = kernel_virtual_end;
}

/*
 *	Initialize the pmap module.
 *	Called by vm_init, to initialize any structures that the pmap
 *	system needs to map virtual memory.
 */
void pmap_init()
{
	register long		npages;
	vm_offset_t		addr;
	register vm_size_t	s;
	int			i;

	/*
	 *	Allocate memory for the pv_head_table and its lock bits,
	 *	the modify bit array, and the pte_page table.
	 */

	npages = atop(phys_mem_max - phys_mem_min);
	s = (vm_size_t) (sizeof(struct pv_entry) * npages
				+ pv_lock_table_size(npages)
				+ npages);

	s = round_page(s);
	if (kmem_alloc_wired(kernel_map, &addr, s) != KERN_SUCCESS)
		panic("pmap_init");
	bzero((char *) addr, s);

	/*
	 *	Allocate the structures first to preserve word-alignment.
	 */
	pv_head_table = (pv_entry_t) addr;
	addr = (vm_offset_t) (pv_head_table + npages);

	pv_lock_table = (char *) addr;
	addr = (vm_offset_t) (pv_lock_table + pv_lock_table_size(npages));

	pmap_phys_attributes = (char *) addr;

	/*
	 *	Create the zone of physical maps,
	 *	and of the physical-to-virtual entries.
	 */
	s = (vm_size_t) sizeof(struct pmap);
	pmap_zone = zinit(s, 400*s, 4096, 0, "pmap"); /* XXX */
	s = (vm_size_t) sizeof(struct pv_entry);
	pv_list_zone = zinit(s, 10000*s, 4096, 0, "pv_list"); /* XXX */

#if	NCPUS > 1
	/*
	 *	Set up the pmap request lists
	 */
	for (i = 0; i < NCPUS; i++) {
	    pmap_update_list_t	up = &cpu_update_list[i];

	    simple_lock_init(&up->lock);
	    up->count = 0;
	}
#endif	/* NCPUS > 1 */

	/*
	 * Indicate that the PMAP module is now fully initialized.
	 */
	pmap_initialized = TRUE;
}

#define valid_page(x) (pmap_initialized && pmap_valid_page(x))

boolean_t pmap_verify_free(phys)
	vm_offset_t	phys;
{
	pv_entry_t	pv_h;
	int		pai;
	int		spl;
	boolean_t	result;

	assert(phys != vm_page_fictitious_addr);
	if (!pmap_initialized)
		return(TRUE);

	if (!pmap_valid_page(phys))
		return(FALSE);

	PMAP_WRITE_LOCK(spl);

	pai = pa_index(phys);
	pv_h = pai_to_pvh(pai);

	result = (pv_h->pmap == PMAP_NULL);
	PMAP_WRITE_UNLOCK(spl);

	return(result);
}

/*
 *	Routine:	pmap_page_table_page_alloc
 *
 *	Allocates a new physical page to be used as a page-table page.
 *
 *	Must be called with the pmap system and the pmap unlocked,
 *	since these must be unlocked to use vm_page_grab.
 */
vm_offset_t
pmap_page_table_page_alloc()
{
	register vm_page_t	m;
	register vm_offset_t	pa;

	check_simple_locks();

	/*
	 *	We cannot allocate the pmap_object in pmap_init,
	 *	because it is called before the zone package is up.
	 *	Allocate it now if it is missing.
	 */
	if (pmap_object == VM_OBJECT_NULL)
	    pmap_object = vm_object_allocate(phys_mem_max - phys_mem_min);

	/*
	 *	Allocate a VM page for the level 2 page table entries.
	 */
	while ((m = vm_page_grab(FALSE)) == VM_PAGE_NULL)
		VM_PAGE_WAIT((void (*)()) 0);

	/*
	 *	Map the page to its physical address so that it
	 *	can be found later.
	 */
	pa = m->phys_addr;
debug_unprotect_page(pa);
	vm_object_lock(pmap_object);
	vm_page_insert(m, pmap_object, pa);
	vm_page_lock_queues();
	vm_page_wire(m);
	inuse_ptepages_count++;
	vm_page_unlock_queues();
	vm_object_unlock(pmap_object);

#if	i860
	/*
	 *	Mark the page table page(s) non-cacheable.
	 */
	{
	    int		i = ptes_per_vm_page;
	    pt_entry_t	*pdp;

	    pdp = pmap_pte(kernel_pmap, pa);
	    do {
		*pdp |= INTEL_PTE_NCACHE;
		pdp++;
	    } while (--i > 0);
	}
#endif
	return pa;
}

/*
 *	Deallocate a page-table page.
 *	The page-table page must have all mappings removed,
 *	and be removed from its page directory.
 */
void
pmap_page_table_page_dealloc(pa)
	vm_offset_t	pa;
{
	vm_page_t	m;

	vm_object_lock(pmap_object);
	m = vm_page_lookup(pmap_object, pa);
	vm_page_lock_queues();
	vm_page_free(m);
	inuse_ptepages_count--;
	vm_page_unlock_queues();
	vm_object_unlock(pmap_object);
}

/*
 *	Create and return a physical map.
 *
 *	If the size specified for the map
 *	is zero, the map is an actual physical
 *	map, and may be referenced by the
 *	hardware.
 *
 *	If the size specified is non-zero,
 *	the map will be used in software only, and
 *	is bounded by that size.
 */
pmap_t pmap_create(size)
	vm_size_t	size;
{
	register pmap_t			p;
	register pmap_statistics_t	stats;

	/*
	 *	A software use-only map doesn't even need a map.
	 */

	if (size != 0) {
		return(PMAP_NULL);
	}

/*
 *	Allocate a pmap struct from the pmap_zone.  Then allocate
 *	the page descriptor table from the pd_zone.
 */

	p = (pmap_t) zalloc(pmap_zone);
	if (p == PMAP_NULL)
		panic("pmap_create");

	/* This gets a physical page with a direct-mapped address,
	   rather than assigning a new kernel virtual address.
	   This saves us having to do the translation at task-switch time.  */
	p->dirbase = (pt_entry_t *) phystokv(pmap_page_table_page_alloc());
#if 0
	if (kmem_alloc_wired(kernel_map,
			     (vm_offset_t *)&p->dirbase, INTEL_PGBYTES)
							!= KERN_SUCCESS)
		panic("pmap_create");
#endif

	bcopy(kernel_page_dir, p->dirbase, INTEL_PGBYTES);
	p->ref_count = 1;

	simple_lock_init(&p->lock);
	p->cpus_using = 0;

	/*
	 *	Initialize statistics.
	 */

	stats = &p->stats;
	stats->resident_count = 0;
	stats->wired_count = 0;

	return(p);
}

/*
 *	Retire the given physical map from service.
 *	Should only be called if the map contains
 *	no valid mappings.
 */

void pmap_destroy(p)
	register pmap_t	p;
{
	register pt_entry_t	*pdep;
	register vm_offset_t	pa;
	register int		c, s;
	register vm_page_t	m;

	if (p == PMAP_NULL)
		return;

	SPLVM(s);
	simple_lock(&p->lock);
	c = --p->ref_count;
	simple_unlock(&p->lock);
	SPLX(s);

	if (c != 0) {
	    return;	/* still in use */
	}

	/*
	 *	Free the memory maps, then the
	 *	pmap structure.
	 */
	for (pdep = p->dirbase;
	     pdep < &p->dirbase[lin2pdenum(LINEAR_MIN_KERNEL_ADDRESS)];
	     pdep += ptes_per_vm_page) {
	    if (*pdep & INTEL_PTE_VALID) {
		pa = pte_to_pa(*pdep);
		vm_object_lock(pmap_object);
		m = vm_page_lookup(pmap_object, pa);
		if (m == VM_PAGE_NULL)
		    panic("pmap_destroy: pte page not in object");
		vm_page_lock_queues();
		vm_page_free(m);
		inuse_ptepages_count--;
		vm_page_unlock_queues();
		vm_object_unlock(pmap_object);
	    }
	}
	/* See comment in pmap_create.  */
	pmap_page_table_page_dealloc(kvtophys(p->dirbase));
#if 0
	kmem_free(kernel_map, p->dirbase, INTEL_PGBYTES);
#endif
	zfree(pmap_zone, (vm_offset_t) p);
}

/*
 *	Add a reference to the specified pmap.
 */

void pmap_reference(p)
	register pmap_t	p;
{
	int	s;
	if (p != PMAP_NULL) {
		SPLVM(s);
		simple_lock(&p->lock);
		p->ref_count++;
		simple_unlock(&p->lock);
		SPLX(s);
	}
}

/*
 *	Remove a range of hardware page-table entries.
 *	The entries given are the first (inclusive)
 *	and last (exclusive) entries for the VM pages.
 *	The virtual address is the va for the first pte.
 *
 *	The pmap must be locked.
 *	If the pmap is not the kernel pmap, the range must lie
 *	entirely within one pte-page.  This is NOT checked.
 *	Assumes that the pte-page exists.
 */

/* static */
void pmap_remove_range(pmap, va, spte, epte)
	pmap_t			pmap;
	vm_offset_t		va;
	pt_entry_t		*spte;
	pt_entry_t		*epte;
{
	register pt_entry_t	*cpte;
	int			num_removed, num_unwired;
	int			pai;
	vm_offset_t		pa;

#if	DEBUG_PTE_PAGE
	if (pmap != kernel_pmap)
		ptep_check(get_pte_page(spte));
#endif	/* DEBUG_PTE_PAGE */
	num_removed = 0;
	num_unwired = 0;

	for (cpte = spte; cpte < epte;
	     cpte += ptes_per_vm_page, va += PAGE_SIZE) {

	    if (*cpte == 0)
		continue;
	    pa = pte_to_pa(*cpte);

	    num_removed++;
	    if (*cpte & INTEL_PTE_WIRED)
		num_unwired++;

	    if (!valid_page(pa)) {

		/*
		 *	Outside range of managed physical memory.
		 *	Just remove the mappings.
		 */
		register int	i = ptes_per_vm_page;
		register pt_entry_t	*lpte = cpte;
		do {
		    *lpte = 0;
		    lpte++;
		} while (--i > 0);
		continue;
	    }

	    pai = pa_index(pa);
	    LOCK_PVH(pai);

	    /*
	     *	Get the modify and reference bits.
	     */
	    {
		register int		i;
		register pt_entry_t	*lpte;

		i = ptes_per_vm_page;
		lpte = cpte;
		do {
		    pmap_phys_attributes[pai] |=
			*lpte & (PHYS_MODIFIED|PHYS_REFERENCED);
		    *lpte = 0;
		    lpte++;
		} while (--i > 0);
	    }

	    /*
	     *	Remove the mapping from the pvlist for
	     *	this physical page.
	     */
	    {
		register pv_entry_t	pv_h, prev, cur;

		pv_h = pai_to_pvh(pai);
		if (pv_h->pmap == PMAP_NULL) {
		    panic("pmap_remove: null pv_list!");
		}
		if (pv_h->va == va && pv_h->pmap == pmap) {
		    /*
		     * Header is the pv_entry.  Copy the next one
		     * to header and free the next one (we cannot
		     * free the header)
		     */
		    cur = pv_h->next;
		    if (cur != PV_ENTRY_NULL) {
			*pv_h = *cur;
			PV_FREE(cur);
		    }
		    else {
			pv_h->pmap = PMAP_NULL;
		    }
		}
		else {
		    cur = pv_h;
		    do {
			prev = cur;
			if ((cur = prev->next) == PV_ENTRY_NULL) {
			    panic("pmap-remove: mapping not in pv_list!");
			}
		    } while (cur->va != va || cur->pmap != pmap);
		    prev->next = cur->next;
		    PV_FREE(cur);
		}
		UNLOCK_PVH(pai);
	    }
	}

	/*
	 *	Update the counts
	 */
	pmap->stats.resident_count -= num_removed;
	pmap->stats.wired_count -= num_unwired;
}

/*
 *	Remove the given range of addresses
 *	from the specified map.
 *
 *	It is assumed that the start and end are properly
 *	rounded to the hardware page size.
 */

void pmap_remove(map, s, e)
	pmap_t		map;
	vm_offset_t	s, e;
{
	int			spl;
	register pt_entry_t	*pde;
	register pt_entry_t	*spte, *epte;
	vm_offset_t		l;

	if (map == PMAP_NULL)
		return;

	PMAP_READ_LOCK(map, spl);

	/*
	 *	Invalidate the translation buffer first
	 */
	PMAP_UPDATE_TLBS(map, s, e);

	pde = pmap_pde(map, s);
	while (s < e) {
	    l = (s + PDE_MAPPED_SIZE) & ~(PDE_MAPPED_SIZE-1);
	    if (l > e)
		l = e;
	    if (*pde & INTEL_PTE_VALID) {
		spte = (pt_entry_t *)ptetokv(*pde);
		spte = &spte[ptenum(s)];
		epte = &spte[intel_btop(l-s)];
		pmap_remove_range(map, s, spte, epte);
	    }
	    s = l;
	    pde++;
	}

	PMAP_READ_UNLOCK(map, spl);
}

/*
 *	Routine:	pmap_page_protect
 *
 *	Function:
 *		Lower the permission for all mappings to a given
 *		page.
 */
void pmap_page_protect(phys, prot)
	vm_offset_t	phys;
	vm_prot_t	prot;
{
	pv_entry_t		pv_h, prev;
	register pv_entry_t	pv_e;
	register pt_entry_t	*pte;
	int			pai;
	register pmap_t		pmap;
	int			spl;
	boolean_t		remove;

	assert(phys != vm_page_fictitious_addr);
	if (!valid_page(phys)) {
	    /*
	     *	Not a managed page.
	     */
	    return;
	}

	/*
	 * Determine the new protection.
	 */
	switch (prot) {
	    case VM_PROT_READ:
	    case VM_PROT_READ|VM_PROT_EXECUTE:
		remove = FALSE;
		break;
	    case VM_PROT_ALL:
		return;	/* nothing to do */
	    default:
		remove = TRUE;
		break;
	}

	/*
	 *	Lock the pmap system first, since we will be changing
	 *	several pmaps.
	 */

	PMAP_WRITE_LOCK(spl);

	pai = pa_index(phys);
	pv_h = pai_to_pvh(pai);

	/*
	 * Walk down PV list, changing or removing all mappings.
	 * We do not have to lock the pv_list because we have
	 * the entire pmap system locked.
	 */
	if (pv_h->pmap != PMAP_NULL) {

	    prev = pv_e = pv_h;
	    do {
		pmap = pv_e->pmap;
		/*
		 * Lock the pmap to block pmap_extract and similar routines.
		 */
		simple_lock(&pmap->lock);

		{
		    register vm_offset_t va;

		    va = pv_e->va;
		    pte = pmap_pte(pmap, va);

		    /*
		     * Consistency checks.
		     */
		    /* assert(*pte & INTEL_PTE_VALID); XXX */
		    /* assert(pte_to_phys(*pte) == phys); */

		    /*
		     * Invalidate TLBs for all CPUs using this mapping.
		     */
		    PMAP_UPDATE_TLBS(pmap, va, va + PAGE_SIZE);
		}

		/*
		 * Remove the mapping if new protection is NONE
		 * or if write-protecting a kernel mapping.
		 */
		if (remove || pmap == kernel_pmap) {
		    /*
		     * Remove the mapping, collecting any modify bits.
		     */
		    if (*pte & INTEL_PTE_WIRED)
			panic("pmap_remove_all removing a wired page");

		    {
			register int	i = ptes_per_vm_page;

			do {
			    pmap_phys_attributes[pai] |=
				*pte & (PHYS_MODIFIED|PHYS_REFERENCED);
			    *pte++ = 0;
			} while (--i > 0);
		    }

		    pmap->stats.resident_count--;

		    /*
		     * Remove the pv_entry.
		     */
		    if (pv_e == pv_h) {
			/*
			 * Fix up head later.
			 */
			pv_h->pmap = PMAP_NULL;
		    }
		    else {
			/*
			 * Delete this entry.
			 */
			prev->next = pv_e->next;
			PV_FREE(pv_e);
		    }
		}
		else {
		    /*
		     * Write-protect.
		     */
		    register int i = ptes_per_vm_page;

		    do {
			*pte &= ~INTEL_PTE_WRITE;
			pte++;
		    } while (--i > 0);

		    /*
		     * Advance prev.
		     */
		    prev = pv_e;
		}

		simple_unlock(&pmap->lock);

	    } while ((pv_e = prev->next) != PV_ENTRY_NULL);

	    /*
	     * If pv_head mapping was removed, fix it up.
	     */
	    if (pv_h->pmap == PMAP_NULL) {
		pv_e = pv_h->next;
		if (pv_e != PV_ENTRY_NULL) {
		    *pv_h = *pv_e;
		    PV_FREE(pv_e);
		}
	    }
	}

	PMAP_WRITE_UNLOCK(spl);
}

/*
 *	Set the physical protection on the
 *	specified range of this map as requested.
 *	Will not increase permissions.
 */
void pmap_protect(map, s, e, prot)
	pmap_t		map;
	vm_offset_t	s, e;
	vm_prot_t	prot;
{
	register pt_entry_t	*pde;
	register pt_entry_t	*spte, *epte;
	vm_offset_t		l;
	int		spl;

	if (map == PMAP_NULL)
		return;

	/*
	 * Determine the new protection.
	 */
	switch (prot) {
	    case VM_PROT_READ:
	    case VM_PROT_READ|VM_PROT_EXECUTE:
		break;
	    case VM_PROT_READ|VM_PROT_WRITE:
	    case VM_PROT_ALL:
		return;	/* nothing to do */
	    default:
		pmap_remove(map, s, e);
		return;
	}

	/*
	 * If write-protecting in the kernel pmap,
	 * remove the mappings; the i386 ignores
	 * the write-permission bit in kernel mode.
	 *
	 * XXX should be #if'd for i386
	 */
	if (map == kernel_pmap) {
	    pmap_remove(map, s, e);
	    return;
	}

	SPLVM(spl);
	simple_lock(&map->lock);

	/*
	 *	Invalidate the translation buffer first
	 */
	PMAP_UPDATE_TLBS(map, s, e);

	pde = pmap_pde(map, s);
	while (s < e) {
	    l = (s + PDE_MAPPED_SIZE) & ~(PDE_MAPPED_SIZE-1);
	    if (l > e)
		l = e;
	    if (*pde & INTEL_PTE_VALID) {
		spte = (pt_entry_t *)ptetokv(*pde);
		spte = &spte[ptenum(s)];
		epte = &spte[intel_btop(l-s)];

		while (spte < epte) {
		    if (*spte & INTEL_PTE_VALID)
			*spte &= ~INTEL_PTE_WRITE;
		    spte++;
		}
	    }
	    s = l;
	    pde++;
	}

	simple_unlock(&map->lock);
	SPLX(spl);
}

/*
 *	Insert the given physical page (p) at
 *	the specified virtual address (v) in the
 *	target physical map with the protection requested.
 *
 *	If specified, the page will be wired down, meaning
 *	that the related pte can not be reclaimed.
 *
 *	NB:  This is the only routine which MAY NOT lazy-evaluate
 *	or lose information.  That is, this routine must actually
 *	insert this page into the given map NOW.
 */
void pmap_enter(pmap, v, pa, prot, wired)
	register pmap_t		pmap;
	vm_offset_t		v;
	register vm_offset_t	pa;
	vm_prot_t		prot;
	boolean_t		wired;
{
	register pt_entry_t	*pte;
	register pv_entry_t	pv_h;
	register int		i, pai;
	pv_entry_t		pv_e;
	pt_entry_t		template;
	int			spl;
	vm_offset_t		old_pa;

	assert(pa != vm_page_fictitious_addr);
if (pmap_debug) printf("pmap(%x, %x)\n", v, pa);
	if (pmap == PMAP_NULL)
		return;

	if (pmap == kernel_pmap && (prot & VM_PROT_WRITE) == 0
	    && !wired /* hack for io_wire */ ) {
	    /*
	     *	Because the 386 ignores write protection in kernel mode,
	     *	we cannot enter a read-only kernel mapping, and must
	     *	remove an existing mapping if changing it.
	     *
	     *  XXX should be #if'd for i386
	     */
	    PMAP_READ_LOCK(pmap, spl);

	    pte = pmap_pte(pmap, v);
	    if (pte != PT_ENTRY_NULL && *pte != 0) {
		/*
		 *	Invalidate the translation buffer,
		 *	then remove the mapping.
		 */
		PMAP_UPDATE_TLBS(pmap, v, v + PAGE_SIZE);
		pmap_remove_range(pmap, v, pte,
				  pte + ptes_per_vm_page);
	    }
	    PMAP_READ_UNLOCK(pmap, spl);
	    return;
	}

	/*
	 *	Must allocate a new pvlist entry while we're unlocked;
	 *	zalloc may cause pageout (which will lock the pmap system).
	 *	If we determine we need a pvlist entry, we will unlock
	 *	and allocate one.  Then we will retry, throughing away
	 *	the allocated entry later (if we no longer need it).
	 */
	pv_e = PV_ENTRY_NULL;
Retry:
	PMAP_READ_LOCK(pmap, spl);

	/*
	 *	Expand pmap to include this pte.  Assume that
	 *	pmap is always expanded to include enough hardware
	 *	pages to map one VM page.
	 */

	while ((pte = pmap_pte(pmap, v)) == PT_ENTRY_NULL) {
	    /*
	     * Need to allocate a new page-table page.
	     */
	    vm_offset_t	ptp;
	    pt_entry_t	*pdp;
	    int		i;

	    if (pmap == kernel_pmap) {
		/*
		 * Would have to enter the new page-table page in
		 * EVERY pmap.
		 */
		panic("pmap_expand kernel pmap to %#x", v);
	    }

	    /*
	     * Unlock the pmap and allocate a new page-table page.
	     */
	    PMAP_READ_UNLOCK(pmap, spl);

	    ptp = pmap_page_table_page_alloc();
	    /*
	     *	Zero the page.
	     */
	    bzero(phystokv(ptp), PAGE_SIZE);

	    /*
	     * Re-lock the pmap and check that another thread has
	     * not already allocated the page-table page.  If it
	     * has, discard the new page-table page (and try
	     * again to make sure).
	     */
	    PMAP_READ_LOCK(pmap, spl);

	    if (pmap_pte(pmap, v) != PT_ENTRY_NULL) {
		/*
		 * Oops...
		 */
		PMAP_READ_UNLOCK(pmap, spl);
		pmap_page_table_page_dealloc(ptp);
		PMAP_READ_LOCK(pmap, spl);
		continue;
	    }

	    /*
	     * Enter the new page table page in the page directory.
	     */
	    i = ptes_per_vm_page;
	    /*XX pdp = &pmap->dirbase[pdenum(v) & ~(i-1)];*/
	    pdp = pmap_pde(pmap, v);
	    do {
		*pdp = pa_to_pte(ptp) | INTEL_PTE_VALID
				      | INTEL_PTE_USER
				      | INTEL_PTE_WRITE;
		pdp++;
		ptp += INTEL_PGBYTES;
	    } while (--i > 0);
#if	i860
	    /*
	     * Flush the data cache.
	     */
	    flush();
#endif	/* i860 */

	    /*
	     * Now, get the address of the page-table entry.
	     */
	    continue;
	}

	template = pmap == kernel_pmap ? kernel_pte_global : 0;

	/*
	 *	Special case if the physical page is already mapped
	 *	at this address.
	 */
	old_pa = pte_to_pa(*pte);
	if (*pte && old_pa == pa) {
	    /*
	     *	May be changing its wired attribute or protection
	     */

	    if (wired && !(*pte & INTEL_PTE_WIRED))
		pmap->stats.wired_count++;
	    else if (!wired && (*pte & INTEL_PTE_WIRED))
		pmap->stats.wired_count--;

	    template |= pa_to_pte(pa) | INTEL_PTE_VALID;
	    if (pmap != kernel_pmap)
		template |= INTEL_PTE_USER;
	    if (prot & VM_PROT_WRITE)
		template |= INTEL_PTE_WRITE;
	    if (wired)
		template |= INTEL_PTE_WIRED;
	    PMAP_UPDATE_TLBS(pmap, v, v + PAGE_SIZE);
	    i = ptes_per_vm_page;
	    do {
		if (*pte & INTEL_PTE_MOD)
		    template |= INTEL_PTE_MOD;
		WRITE_PTE(pte, template)
		pte++;
		pte_increment_pa(template);
	    } while (--i > 0);
	}
	else {

	    /*
	     *	Remove old mapping from the PV list if necessary.
	     */
	    if (*pte) {
		/*
		 *	Invalidate the translation buffer,
		 *	then remove the mapping.
		 */
		PMAP_UPDATE_TLBS(pmap, v, v + PAGE_SIZE);

		/*
		 *	Don't free the pte page if removing last
		 *	mapping - we will immediately replace it.
		 */
		pmap_remove_range(pmap, v, pte,
				  pte + ptes_per_vm_page);
	    }

	    if (valid_page(pa)) {

		/*
		 *	Enter the mapping in the PV list for this
		 *	physical page.
		 */

		pai = pa_index(pa);
		LOCK_PVH(pai);
		pv_h = pai_to_pvh(pai);

		if (pv_h->pmap == PMAP_NULL) {
		    /*
		     *	No mappings yet
		     */
		    pv_h->va = v;
		    pv_h->pmap = pmap;
		    pv_h->next = PV_ENTRY_NULL;
		}
		else {
#if	DEBUG
		    {
			/* check that this mapping is not already there */
			pv_entry_t	e = pv_h;
			while (e != PV_ENTRY_NULL) {
			    if (e->pmap == pmap && e->va == v)
				panic("pmap_enter: already in pv_list");
			    e = e->next;
			}
		    }
#endif	/* DEBUG */

		    /*
		     *	Add new pv_entry after header.
		     */
		    if (pv_e == PV_ENTRY_NULL) {
			PV_ALLOC(pv_e);
			if (pv_e == PV_ENTRY_NULL) {
			    UNLOCK_PVH(pai);
			    PMAP_READ_UNLOCK(pmap, spl);

			    /*
			     * Refill from zone.
			     */
			    pv_e = (pv_entry_t) zalloc(pv_list_zone);
			    goto Retry;
			}
		    }
		    pv_e->va = v;
		    pv_e->pmap = pmap;
		    pv_e->next = pv_h->next;
		    pv_h->next = pv_e;
		    /*
		     *	Remember that we used the pvlist entry.
		     */
		    pv_e = PV_ENTRY_NULL;
		}
		UNLOCK_PVH(pai);
	    }

	    /*
	     *	And count the mapping.
	     */

	    pmap->stats.resident_count++;
	    if (wired)
		pmap->stats.wired_count++;

	    /*
	     *	Build a template to speed up entering -
	     *	only the pfn changes.
	     */
	    template |= pa_to_pte(pa) | INTEL_PTE_VALID;
	    if (pmap != kernel_pmap)
		template |= INTEL_PTE_USER;
	    if (prot & VM_PROT_WRITE)
		template |= INTEL_PTE_WRITE;
	    if (wired)
		template |= INTEL_PTE_WIRED;
	    i = ptes_per_vm_page;
	    do {
		WRITE_PTE(pte, template)
		pte++;
		pte_increment_pa(template);
	    } while (--i > 0);
	}

	if (pv_e != PV_ENTRY_NULL) {
	    PV_FREE(pv_e);
	}

	PMAP_READ_UNLOCK(pmap, spl);
}

/*
 *	Routine:	pmap_change_wiring
 *	Function:	Change the wiring attribute for a map/virtual-address
 *			pair.
 *	In/out conditions:
 *			The mapping must already exist in the pmap.
 */
void pmap_change_wiring(map, v, wired)
	register pmap_t	map;
	vm_offset_t	v;
	boolean_t	wired;
{
	register pt_entry_t	*pte;
	register int		i;
	int			spl;

	/*
	 *	We must grab the pmap system lock because we may
	 *	change a pte_page queue.
	 */
	PMAP_READ_LOCK(map, spl);

	if ((pte = pmap_pte(map, v)) == PT_ENTRY_NULL)
		panic("pmap_change_wiring: pte missing");

	if (wired && !(*pte & INTEL_PTE_WIRED)) {
	    /*
	     *	wiring down mapping
	     */
	    map->stats.wired_count++;
	    i = ptes_per_vm_page;
	    do {
		*pte++ |= INTEL_PTE_WIRED;
	    } while (--i > 0);
	}
	else if (!wired && (*pte & INTEL_PTE_WIRED)) {
	    /*
	     *	unwiring mapping
	     */
	    map->stats.wired_count--;
	    i = ptes_per_vm_page;
	    do {
		*pte &= ~INTEL_PTE_WIRED;
	    } while (--i > 0);
	}

	PMAP_READ_UNLOCK(map, spl);
}

/*
 *	Routine:	pmap_extract
 *	Function:
 *		Extract the physical page address associated
 *		with the given map/virtual_address pair.
 */

vm_offset_t pmap_extract(pmap, va)
	register pmap_t	pmap;
	vm_offset_t	va;
{
	register pt_entry_t	*pte;
	register vm_offset_t	pa;
	int			spl;

	SPLVM(spl);
	simple_lock(&pmap->lock);
	if ((pte = pmap_pte(pmap, va)) == PT_ENTRY_NULL)
	    pa = (vm_offset_t) 0;
	else if (!(*pte & INTEL_PTE_VALID))
	    pa = (vm_offset_t) 0;
	else
	    pa = pte_to_pa(*pte) + (va & INTEL_OFFMASK);
	simple_unlock(&pmap->lock);
	SPLX(spl);
	return(pa);
}

/*
 *	Copy the range specified by src_addr/len
 *	from the source map to the range dst_addr/len
 *	in the destination map.
 *
 *	This routine is only advisory and need not do anything.
 */
#if	0
void pmap_copy(dst_pmap, src_pmap, dst_addr, len, src_addr)
	pmap_t		dst_pmap;
	pmap_t		src_pmap;
	vm_offset_t	dst_addr;
	vm_size_t	len;
	vm_offset_t	src_addr;
{
#ifdef	lint
	dst_pmap++; src_pmap++; dst_addr++; len++; src_addr++;
#endif	/* lint */
}
#endif	/* 0 */

/*
 *	Routine:	pmap_collect
 *	Function:
 *		Garbage collects the physical map system for
 *		pages which are no longer used.
 *		Success need not be guaranteed -- that is, there
 *		may well be pages which are not referenced, but
 *		others may be collected.
 *	Usage:
 *		Called by the pageout daemon when pages are scarce.
 */
void pmap_collect(p)
	pmap_t 		p;
{
	register pt_entry_t	*pdp, *ptp;
	pt_entry_t		*eptp;
	vm_offset_t		pa;
	int			spl, wired;

	if (p == PMAP_NULL)
		return;

	if (p == kernel_pmap)
		return;

	/*
	 *	Garbage collect map.
	 */
	PMAP_READ_LOCK(p, spl);
	PMAP_UPDATE_TLBS(p, VM_MIN_ADDRESS, VM_MAX_ADDRESS);

	for (pdp = p->dirbase;
	     pdp < &p->dirbase[lin2pdenum(LINEAR_MIN_KERNEL_ADDRESS)];
	     pdp += ptes_per_vm_page)
	{
	    if (*pdp & INTEL_PTE_VALID) {

		pa = pte_to_pa(*pdp);
		ptp = (pt_entry_t *)phystokv(pa);
		eptp = ptp + NPTES*ptes_per_vm_page;

		/*
		 * If the pte page has any wired mappings, we cannot
		 * free it.
		 */
		wired = 0;
		{
		    register pt_entry_t *ptep;
		    for (ptep = ptp; ptep < eptp; ptep++) {
			if (*ptep & INTEL_PTE_WIRED) {
			    wired = 1;
			    break;
			}
		    }
		}
		if (!wired) {
		    /*
		     * Remove the virtual addresses mapped by this pte page.
		     */
		    { /*XXX big hack*/
		    vm_offset_t va = pdenum2lin(pdp - p->dirbase);
		    if (p == kernel_pmap)
		    	va = lintokv(va);
		    pmap_remove_range(p,
				va,
				ptp,
				eptp);
		    }

		    /*
		     * Invalidate the page directory pointer.
		     */
		    {
			register int i = ptes_per_vm_page;
			register pt_entry_t *pdep = pdp;
			do {
			    *pdep++ = 0;
			} while (--i > 0);
		    }

		    PMAP_READ_UNLOCK(p, spl);

		    /*
		     * And free the pte page itself.
		     */
		    {
			register vm_page_t m;

			vm_object_lock(pmap_object);
			m = vm_page_lookup(pmap_object, pa);
			if (m == VM_PAGE_NULL)
			    panic("pmap_collect: pte page not in object");
			vm_page_lock_queues();
			vm_page_free(m);
			inuse_ptepages_count--;
			vm_page_unlock_queues();
			vm_object_unlock(pmap_object);
		    }

		    PMAP_READ_LOCK(p, spl);
		}
	    }
	}
	PMAP_READ_UNLOCK(p, spl);
	return;

}

/*
 *	Routine:	pmap_activate
 *	Function:
 *		Binds the given physical map to the given
 *		processor, and returns a hardware map description.
 */
#if	0
void pmap_activate(my_pmap, th, my_cpu)
	register pmap_t	my_pmap;
	thread_t	th;
	int		my_cpu;
{
	PMAP_ACTIVATE(my_pmap, th, my_cpu);
}
#endif	/* 0 */

/*
 *	Routine:	pmap_deactivate
 *	Function:
 *		Indicates that the given physical map is no longer
 *		in use on the specified processor.  (This is a macro
 *		in pmap.h)
 */
#if	0
void pmap_deactivate(pmap, th, which_cpu)
	pmap_t		pmap;
	thread_t	th;
	int		which_cpu;
{
#ifdef	lint
	pmap++; th++; which_cpu++;
#endif	/* lint */
	PMAP_DEACTIVATE(pmap, th, which_cpu);
}
#endif	/* 0 */

/*
 *	Routine:	pmap_kernel
 *	Function:
 *		Returns the physical map handle for the kernel.
 */
#if	0
pmap_t pmap_kernel()
{
    	return (kernel_pmap);
}
#endif	/* 0 */

/*
 *	pmap_zero_page zeros the specified (machine independent) page.
 *	See machine/phys.c or machine/phys.s for implementation.
 */
#if	0
pmap_zero_page(phys)
	register vm_offset_t	phys;
{
	register int	i;

	assert(phys != vm_page_fictitious_addr);
	i = PAGE_SIZE / INTEL_PGBYTES;
	phys = intel_pfn(phys);

	while (i--)
		zero_phys(phys++);
}
#endif	/* 0 */

/*
 *	pmap_copy_page copies the specified (machine independent) page.
 *	See machine/phys.c or machine/phys.s for implementation.
 */
#if	0
pmap_copy_page(src, dst)
	vm_offset_t	src, dst;
{
	int	i;

	assert(src != vm_page_fictitious_addr);
	assert(dst != vm_page_fictitious_addr);
	i = PAGE_SIZE / INTEL_PGBYTES;

	while (i--) {
		copy_phys(intel_pfn(src), intel_pfn(dst));
		src += INTEL_PGBYTES;
		dst += INTEL_PGBYTES;
	}
}
#endif	/* 0 */

/*
 *	Routine:	pmap_pageable
 *	Function:
 *		Make the specified pages (by pmap, offset)
 *		pageable (or not) as requested.
 *
 *		A page which is not pageable may not take
 *		a fault; therefore, its page table entry
 *		must remain valid for the duration.
 *
 *		This routine is merely advisory; pmap_enter
 *		will specify that these pages are to be wired
 *		down (or not) as appropriate.
 */
pmap_pageable(pmap, start, end, pageable)
	pmap_t		pmap;
	vm_offset_t	start;
	vm_offset_t	end;
	boolean_t	pageable;
{
#ifdef	lint
	pmap++; start++; end++; pageable++;
#endif	/* lint */
}

/*
 *	Clear specified attribute bits.
 */
void
phys_attribute_clear(phys, bits)
	vm_offset_t	phys;
	int		bits;
{
	pv_entry_t		pv_h;
	register pv_entry_t	pv_e;
	register pt_entry_t	*pte;
	int			pai;
	register pmap_t		pmap;
	int			spl;

	assert(phys != vm_page_fictitious_addr);
	if (!valid_page(phys)) {
	    /*
	     *	Not a managed page.
	     */
	    return;
	}

	/*
	 *	Lock the pmap system first, since we will be changing
	 *	several pmaps.
	 */

	PMAP_WRITE_LOCK(spl);

	pai = pa_index(phys);
	pv_h = pai_to_pvh(pai);

	/*
	 * Walk down PV list, clearing all modify or reference bits.
	 * We do not have to lock the pv_list because we have
	 * the entire pmap system locked.
	 */
	if (pv_h->pmap != PMAP_NULL) {
	    /*
	     * There are some mappings.
	     */
	    for (pv_e = pv_h; pv_e != PV_ENTRY_NULL; pv_e = pv_e->next) {

		pmap = pv_e->pmap;
		/*
		 * Lock the pmap to block pmap_extract and similar routines.
		 */
		simple_lock(&pmap->lock);

		{
		    register vm_offset_t va;

		    va = pv_e->va;
		    pte = pmap_pte(pmap, va);

#if	0
		    /*
		     * Consistency checks.
		     */
		    assert(*pte & INTEL_PTE_VALID);
		    /* assert(pte_to_phys(*pte) == phys); */
#endif

		    /*
		     * Invalidate TLBs for all CPUs using this mapping.
		     */
		    PMAP_UPDATE_TLBS(pmap, va, va + PAGE_SIZE);
		}

		/*
		 * Clear modify or reference bits.
		 */
		{
		    register int	i = ptes_per_vm_page;
		    do {
			*pte &= ~bits;
		    } while (--i > 0);
		}
		simple_unlock(&pmap->lock);
	    }
	}

	pmap_phys_attributes[pai] &= ~bits;

	PMAP_WRITE_UNLOCK(spl);
}

/*
 *	Check specified attribute bits.
 */
boolean_t
phys_attribute_test(phys, bits)
	vm_offset_t	phys;
	int		bits;
{
	pv_entry_t		pv_h;
	register pv_entry_t	pv_e;
	register pt_entry_t	*pte;
	int			pai;
	register pmap_t		pmap;
	int			spl;

	assert(phys != vm_page_fictitious_addr);
	if (!valid_page(phys)) {
	    /*
	     *	Not a managed page.
	     */
	    return (FALSE);
	}

	/*
	 *	Lock the pmap system first, since we will be checking
	 *	several pmaps.
	 */

	PMAP_WRITE_LOCK(spl);

	pai = pa_index(phys);
	pv_h = pai_to_pvh(pai);

	if (pmap_phys_attributes[pai] & bits) {
	    PMAP_WRITE_UNLOCK(spl);
	    return (TRUE);
	}

	/*
	 * Walk down PV list, checking all mappings.
	 * We do not have to lock the pv_list because we have
	 * the entire pmap system locked.
	 */
	if (pv_h->pmap != PMAP_NULL) {
	    /*
	     * There are some mappings.
	     */
	    for (pv_e = pv_h; pv_e != PV_ENTRY_NULL; pv_e = pv_e->next) {

		pmap = pv_e->pmap;
		/*
		 * Lock the pmap to block pmap_extract and similar routines.
		 */
		simple_lock(&pmap->lock);

		{
		    register vm_offset_t va;

		    va = pv_e->va;
		    pte = pmap_pte(pmap, va);

#if	0
		    /*
		     * Consistency checks.
		     */
		    assert(*pte & INTEL_PTE_VALID);
		    /* assert(pte_to_phys(*pte) == phys); */
#endif
		}

		/*
		 * Check modify or reference bits.
		 */
		{
		    register int	i = ptes_per_vm_page;

		    do {
			if (*pte & bits) {
			    simple_unlock(&pmap->lock);
			    PMAP_WRITE_UNLOCK(spl);
			    return (TRUE);
			}
		    } while (--i > 0);
		}
		simple_unlock(&pmap->lock);
	    }
	}
	PMAP_WRITE_UNLOCK(spl);
	return (FALSE);
}

/*
 *	Clear the modify bits on the specified physical page.
 */

void pmap_clear_modify(phys)
	register vm_offset_t	phys;
{
	phys_attribute_clear(phys, PHYS_MODIFIED);
}

/*
 *	pmap_is_modified:
 *
 *	Return whether or not the specified physical page is modified
 *	by any physical maps.
 */

boolean_t pmap_is_modified(phys)
	register vm_offset_t	phys;
{
	return (phys_attribute_test(phys, PHYS_MODIFIED));
}

/*
 *	pmap_clear_reference:
 *
 *	Clear the reference bit on the specified physical page.
 */

void pmap_clear_reference(phys)
	vm_offset_t	phys;
{
	phys_attribute_clear(phys, PHYS_REFERENCED);
}

/*
 *	pmap_is_referenced:
 *
 *	Return whether or not the specified physical page is referenced
 *	by any physical maps.
 */

boolean_t pmap_is_referenced(phys)
	vm_offset_t	phys;
{
	return (phys_attribute_test(phys, PHYS_REFERENCED));
}

#if	NCPUS > 1
/*
*	    TLB Coherence Code (TLB "shootdown" code)
*
* Threads that belong to the same task share the same address space and
* hence share a pmap.  However, they  may run on distinct cpus and thus
* have distinct TLBs that cache page table entries. In order to guarantee
* the TLBs are consistent, whenever a pmap is changed, all threads that
* are active in that pmap must have their TLB updated. To keep track of
* this information, the set of cpus that are currently using a pmap is
* maintained within each pmap structure (cpus_using). Pmap_activate() and
* pmap_deactivate add and remove, respectively, a cpu from this set.
* Since the TLBs are not addressable over the bus, each processor must
* flush its own TLB; a processor that needs to invalidate another TLB
* needs to interrupt the processor that owns that TLB to signal the
* update.
*
* Whenever a pmap is updated, the lock on that pmap is locked, and all
* cpus using the pmap are signaled to invalidate. All threads that need
* to activate a pmap must wait for the lock to clear to await any updates
* in progress before using the pmap. They must ACQUIRE the lock to add
* their cpu to the cpus_using set. An implicit assumption made
* throughout the TLB code is that all kernel code that runs at or higher
* than splvm blocks out update interrupts, and that such code does not
* touch pageable pages.
*
* A shootdown interrupt serves another function besides signaling a
* processor to invalidate. The interrupt routine (pmap_update_interrupt)
* waits for the both the pmap lock (and the kernel pmap lock) to clear,
* preventing user code from making implicit pmap updates while the
* sending processor is performing its update. (This could happen via a
* user data write reference that turns on the modify bit in the page
* table). It must wait for any kernel updates that may have started
* concurrently with a user pmap update because the IPC code
* changes mappings.
* Spinning on the VALUES of the locks is sufficient (rather than
* having to acquire the locks) because any updates that occur subsequent
* to finding the lock unlocked will be signaled via another interrupt.
* (This assumes the interrupt is cleared before the low level interrupt code
* calls pmap_update_interrupt()).
*
* The signaling processor must wait for any implicit updates in progress
* to terminate before continuing with its update. Thus it must wait for an
* acknowledgement of the interrupt from each processor for which such
* references could be made. For maintaining this information, a set
* cpus_active is used. A cpu is in this set if and only if it can
* use a pmap. When pmap_update_interrupt() is entered, a cpu is removed from
* this set; when all such cpus are removed, it is safe to update.
*
* Before attempting to acquire the update lock on a pmap, a cpu (A) must
* be at least at the priority of the interprocessor interrupt
* (splip<=splvm). Otherwise, A could grab a lock and be interrupted by a
* kernel update; it would spin forever in pmap_update_interrupt() trying
* to acquire the user pmap lock it had already acquired. Furthermore A
* must remove itself from cpus_active.  Otherwise, another cpu holding
* the lock (B) could be in the process of sending an update signal to A,
* and thus be waiting for A to remove itself from cpus_active. If A is
* spinning on the lock at priority this will never happen and a deadlock
* will result.
*/

/*
 *	Signal another CPU that it must flush its TLB
 */
void    signal_cpus(use_list, pmap, start, end)
	cpu_set		use_list;
	pmap_t		pmap;
	vm_offset_t	start, end;
{
	register int		which_cpu, j;
	register pmap_update_list_t	update_list_p;

	while ((which_cpu = ffs(use_list)) != 0) {
	    which_cpu -= 1;	/* convert to 0 origin */

	    update_list_p = &cpu_update_list[which_cpu];
	    simple_lock(&update_list_p->lock);

	    j = update_list_p->count;
	    if (j >= UPDATE_LIST_SIZE) {
		/*
		 *	list overflowed.  Change last item to
		 *	indicate overflow.
		 */
		update_list_p->item[UPDATE_LIST_SIZE-1].pmap  = kernel_pmap;
		update_list_p->item[UPDATE_LIST_SIZE-1].start = VM_MIN_ADDRESS;
		update_list_p->item[UPDATE_LIST_SIZE-1].end   = VM_MAX_KERNEL_ADDRESS;
	    }
	    else {
		update_list_p->item[j].pmap  = pmap;
		update_list_p->item[j].start = start;
		update_list_p->item[j].end   = end;
		update_list_p->count = j+1;
	    }
	    cpu_update_needed[which_cpu] = TRUE;
	    simple_unlock(&update_list_p->lock);

	    if ((cpus_idle & (1 << which_cpu)) == 0)
		interrupt_processor(which_cpu);
	    use_list &= ~(1 << which_cpu);
	}
}

void process_pmap_updates(my_pmap)
	register pmap_t		my_pmap;
{
	register int		my_cpu = cpu_number();
	register pmap_update_list_t	update_list_p;
	register int		j;
	register pmap_t		pmap;

	update_list_p = &cpu_update_list[my_cpu];
	simple_lock(&update_list_p->lock);

	for (j = 0; j < update_list_p->count; j++) {
	    pmap = update_list_p->item[j].pmap;
	    if (pmap == my_pmap ||
		pmap == kernel_pmap) {

		INVALIDATE_TLB(update_list_p->item[j].start,
				update_list_p->item[j].end);
	    }
	}
	update_list_p->count = 0;
	cpu_update_needed[my_cpu] = FALSE;
	simple_unlock(&update_list_p->lock);
}

/*
 *	Interrupt routine for TBIA requested from other processor.
 */
void pmap_update_interrupt()
{
	register int		my_cpu;
	register pmap_t		my_pmap;
	int			s;

	my_cpu = cpu_number();

	/*
	 *	Exit now if we're idle.  We'll pick up the update request
	 *	when we go active, and we must not put ourselves back in
	 *	the active set because we'll never process the interrupt
	 *	while we're idle (thus hanging the system).
	 */
	if (cpus_idle & (1 << my_cpu))
	    return;

	if (current_thread() == THREAD_NULL)
	    my_pmap = kernel_pmap;
	else {
	    my_pmap = current_pmap();
	    if (!pmap_in_use(my_pmap, my_cpu))
		my_pmap = kernel_pmap;
	}

	/*
	 *	Raise spl to splvm (above splip) to block out pmap_extract
	 *	from IO code (which would put this cpu back in the active
	 *	set).
	 */
	s = splvm();

	do {

	    /*
	     *	Indicate that we're not using either user or kernel
	     *	pmap.
	     */
	    i_bit_clear(my_cpu, &cpus_active);

	    /*
	     *	Wait for any pmap updates in progress, on either user
	     *	or kernel pmap.
	     */
	    while (*(volatile int *)&my_pmap->lock.lock_data ||
		   *(volatile int *)&kernel_pmap->lock.lock_data)
		continue;

	    process_pmap_updates(my_pmap);

	    i_bit_set(my_cpu, &cpus_active);

	} while (cpu_update_needed[my_cpu]);

	splx(s);
}
#else	/* NCPUS > 1 */
/*
 *	Dummy routine to satisfy external reference.
 */
void pmap_update_interrupt()
{
	/* should never be called. */
}
#endif	/* NCPUS > 1 */

#if	i860	/* akp */
void set_dirbase(dirbase)
	register vm_offset_t	dirbase;
{
	/*flush();*/
	/*flush_tlb();*/
	flush_and_ctxsw(dirbase);
}
#endif	/* i860 */

#ifdef i386
/* Unmap page 0 to trap NULL references.  */
void
pmap_unmap_page_zero ()
{
  int *pte;

  pte = (int *) pmap_pte (kernel_pmap, 0);
  assert (pte);
  *pte = 0;
  inval_tlb ();
}
#endif /* i386 */<|MERGE_RESOLUTION|>--- conflicted
+++ resolved
@@ -370,7 +370,6 @@
 
 #define MAX_TBIS_SIZE	32		/* > this -> TBIA */ /* XXX */
 
-<<<<<<< HEAD
 static inline void
 INVALIDATE_TLB(vm_offset_t start, vm_offset_t end)
 {
@@ -410,19 +409,6 @@
        to flush just the affected pages, and hit the invplg case above.  */
     inval_tlb ();
 }
-=======
-#if	i860
-/* Do a data cache flush until we find the caching bug XXX prp */
-#define INVALIDATE_TLB(s, e) { \
-	flush(); \
-	flush_tlb(); \
-}
-#else	/* i860 */
-#define INVALIDATE_TLB(s, e) { \
-	flush_tlb(); \
-}
-#endif	/* i860 */
->>>>>>> 352be51d
 
 
 #if	NCPUS > 1
