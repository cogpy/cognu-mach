--- conflicted
+++ resolved
@@ -842,15 +842,11 @@
 	vm_offset_t vaddr = (vm_offset_t) _vaddr;
 #if PAE
 	pt_entry_t *pdpbase = (void*) boot_info.pt_base;
-<<<<<<< HEAD
 #ifdef __x86_64__
 	pdpbase = (pt_entry_t *) ptetokv(pdpbase[lin2l4num(vaddr)]);
 #endif
-	vm_offset_t dirbase = ptetokv(pdpbase[lin2pdpnum(vaddr)]);
-=======
 	/* The bootstrap table does not necessarily use contiguous pages for the pde tables */
 	pt_entry_t *dirbase = (void*) ptetokv(pdpbase[lin2pdpnum(vaddr)]);
->>>>>>> 853730f7
 #else
 	pt_entry_t *dirbase = (void*) boot_info.pt_base;
 #endif
