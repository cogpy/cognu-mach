/*
 * Mach Operating System
 * Copyright (c) 1993,1992,1991,1990 Carnegie Mellon University
 * All Rights Reserved.
 *
 * Permission to use, copy, modify and distribute this software and its
 * documentation is hereby granted, provided that both the copyright
 * notice and this permission notice appear in all copies of the
 * software, derivative works or modified versions, and any portions
 * thereof, and that both notices appear in supporting documentation.
 *
 * CARNEGIE MELLON ALLOWS FREE USE OF THIS SOFTWARE IN ITS "AS IS"
 * CONDITION.  CARNEGIE MELLON DISCLAIMS ANY LIABILITY OF ANY KIND FOR
 * ANY DAMAGES WHATSOEVER RESULTING FROM THE USE OF THIS SOFTWARE.
 *
 * Carnegie Mellon requests users of this software to return to
 *
 *  Software Distribution Coordinator  or  Software.Distribution@CS.CMU.EDU
 *  School of Computer Science
 *  Carnegie Mellon University
 *  Pittsburgh PA 15213-3890
 *
 * any improvements or extensions that they make and grant Carnegie Mellon
 * the rights to redistribute these changes.
 */

#if MACH_KDB

#include <string.h>

#include <mach/boolean.h>
#include <vm/vm_map.h>
#include <kern/thread.h>
#include <kern/task.h>

#include <machine/db_machdep.h>
#include <machine/machspl.h>

#include <ddb/db_access.h>
#include <ddb/db_command.h>
#include <ddb/db_output.h>
#include <ddb/db_sym.h>
#include <ddb/db_variables.h>
#include <ddb/db_task_thread.h>

#include "trap.h"

long
db_i386_reg_value(
	struct db_variable	*vp,
	db_expr_t		*valuep,
	int			flag,
	struct db_var_aux_param	*ap);		/* forward */

/*
 * Machine register set.
 */
struct db_variable db_regs[] = {
	{ "cs",	(long *)&ddb_regs.cs,  db_i386_reg_value },
	{ "ds",	(long *)&ddb_regs.ds,  db_i386_reg_value },
	{ "es",	(long *)&ddb_regs.es,  db_i386_reg_value },
	{ "fs",	(long *)&ddb_regs.fs,  db_i386_reg_value },
	{ "gs",	(long *)&ddb_regs.gs,  db_i386_reg_value },
	{ "ss",	(long *)&ddb_regs.ss,  db_i386_reg_value },
	{ "eax",(long *)&ddb_regs.eax, db_i386_reg_value },
	{ "ecx",(long *)&ddb_regs.ecx, db_i386_reg_value },
	{ "edx",(long *)&ddb_regs.edx, db_i386_reg_value },
	{ "ebx",(long *)&ddb_regs.ebx, db_i386_reg_value },
	{ "esp",(long *)&ddb_regs.uesp,db_i386_reg_value },
	{ "ebp",(long *)&ddb_regs.ebp, db_i386_reg_value },
	{ "esi",(long *)&ddb_regs.esi, db_i386_reg_value },
	{ "edi",(long *)&ddb_regs.edi, db_i386_reg_value },
	{ "eip",(long *)&ddb_regs.eip, db_i386_reg_value },
	{ "efl",(long *)&ddb_regs.efl, db_i386_reg_value },
};
struct db_variable *db_eregs = db_regs + sizeof(db_regs)/sizeof(db_regs[0]);

/*
 * Stack trace.
 */
#define	INKERNEL(va)	(((vm_offset_t)(va)) >= VM_MIN_KERNEL_ADDRESS)

struct i386_frame {
	struct i386_frame	*f_frame;
	long			f_retaddr;
	long			f_arg0;
};

#define	TRAP		1
#define	INTERRUPT	2
#define SYSCALL		3

db_addr_t	db_user_trap_symbol_value = 0;
db_addr_t	db_kernel_trap_symbol_value = 0;
db_addr_t	db_interrupt_symbol_value = 0;
db_addr_t	db_return_to_iret_symbol_value = 0;
db_addr_t	db_syscall_symbol_value = 0;
boolean_t	db_trace_symbols_found = FALSE;

struct i386_kregs {
	char	*name;
	long	offset;
} i386_kregs[] = {
	{ "ebx", (long)(&((struct i386_kernel_state *)0)->k_ebx) },
	{ "esp", (long)(&((struct i386_kernel_state *)0)->k_esp) },
	{ "ebp", (long)(&((struct i386_kernel_state *)0)->k_ebp) },
<<<<<<< HEAD
#ifdef __i386__
	{ "edi", (long)(&((struct i386_kernel_state *)0)->k_edi) },
	{ "esi", (long)(&((struct i386_kernel_state *)0)->k_esi) },
#endif
#ifdef __x86_64__
	{ "r12", (long)(&((struct i386_kernel_state *)0)->k_r12) },
	{ "r13", (long)(&((struct i386_kernel_state *)0)->k_r13) },
	{ "r14", (long)(&((struct i386_kernel_state *)0)->k_r14) },
	{ "r15", (long)(&((struct i386_kernel_state *)0)->k_r15) },
#endif
=======
	{ "edi", (long)(&((struct i386_kernel_state *)0)->k_edi) },
	{ "esi", (long)(&((struct i386_kernel_state *)0)->k_esi) },
>>>>>>> 84bf93fa
	{ "eip", (long)(&((struct i386_kernel_state *)0)->k_eip) },
	{ 0 },
};

long *
db_lookup_i386_kreg(
	char	*name,
	int	*kregp)
{
	register struct i386_kregs *kp;

	for (kp = i386_kregs; kp->name; kp++) {
	    if (strcmp(name, kp->name) == 0)
		return (long *)((long)kregp + kp->offset);
	}
	return 0;
}

long
db_i386_reg_value(
	struct	db_variable	*vp,
	db_expr_t		*valuep,
	int			flag,
	db_var_aux_param_t	ap)
{
	long			*dp = 0;
	db_expr_t		null_reg = 0;
	register thread_t	thread = ap->thread;
	extern unsigned		int_stack_high;

	if (db_option(ap->modif, 'u')) {
	    if (thread == THREAD_NULL) {
		if ((thread = current_thread()) == THREAD_NULL)
		    db_error("no user registers\n");
	    }
	    if (thread == current_thread()) {
		if (ddb_regs.cs & 0x3)
		    dp = vp->valuep;
		else if (ddb_regs.ebp < int_stack_high)
		    db_error("cannot get/set user registers in nested interrupt\n");
	    }
	} else {
	    if (thread == THREAD_NULL || thread == current_thread()) {
		dp = vp->valuep;
	    } else if ((thread->state & TH_SWAPPED) == 0 &&
			thread->kernel_stack) {
		dp = db_lookup_i386_kreg(vp->name,
				(long *)(STACK_IKS(thread->kernel_stack)));
		if (dp == 0)
		    dp = &null_reg;
	    } else if ((thread->state & TH_SWAPPED) &&
			thread->swap_func != thread_exception_return) {
/*.....this breaks t/t $taskN.0...*/
		/* only EIP is valid */
		if (vp->valuep == (long *) &ddb_regs.eip) {
		    dp = (long *)(&thread->swap_func);
		} else {
		    dp = &null_reg;
		}
	    }
	}
	if (dp == 0) {
	    if (thread->pcb == 0)
		db_error("no pcb\n");
	    dp = (long *)((long)(&thread->pcb->iss) +
		    ((long)vp->valuep - (long)&ddb_regs));
	}
	if (flag == DB_VAR_SET)
	    *dp = *valuep;
	else
	    *valuep = *dp;
}

void
db_find_trace_symbols(void)
{
	db_expr_t	value;
#ifdef __ELF__
#define P
#else
#define P "_"
#endif
	if (db_value_of_name(P"user_trap", &value))
	    db_user_trap_symbol_value = (db_addr_t) value;
	if (db_value_of_name(P"kernel_trap", &value))
	    db_kernel_trap_symbol_value = (db_addr_t) value;
	if (db_value_of_name(P"interrupt", &value))
	    db_interrupt_symbol_value = (db_addr_t) value;
	if (db_value_of_name(P"return_to_iret", &value))
	    db_return_to_iret_symbol_value = (db_addr_t) value;
	if (db_value_of_name(P"syscall", &value))
	    db_syscall_symbol_value = (db_addr_t) value;
#undef P
	db_trace_symbols_found = TRUE;
}

/*
 * Figure out how many arguments were passed into the frame at "fp".
 */
int db_numargs_default = 5;

int
db_numargs(
	struct i386_frame *fp,
	task_t task)
{
	long	*argp;
	long	inst;
	long	args;
	extern char	etext[];

	argp = (long *)db_get_task_value((long)&fp->f_retaddr, sizeof(long), FALSE, task);
	if (argp < (long *)VM_MIN_KERNEL_ADDRESS || argp > (long *)etext)
	    args = db_numargs_default;
	else if (!DB_CHECK_ACCESS((long)argp, sizeof(long), task))
	    args = db_numargs_default;
	else {
	    inst = db_get_task_value((long)argp, sizeof(long), FALSE, task);
	    if ((inst & 0xff) == 0x59)	/* popl %ecx */
		args = 1;
	    else if ((inst & 0xffff) == 0xc483)	/* addl %n, %esp */
		args = ((inst >> 16) & 0xff) / 4;
	    else
		args = db_numargs_default;
	}
	return args;
}

struct interrupt_frame {
	struct i386_frame *if_frame;	/* point to next frame */
	long		  if_retaddr;	/* return address to _interrupt */
	long		  if_unit;	/* unit number */
	spl_t		  if_spl;	/* saved spl */
	long		  if_iretaddr;	/* _return_to_{iret,iret_i} */
	long		  if_edx;	/* old sp(iret) or saved edx(iret_i) */
	long		  if_ecx;	/* saved ecx(iret_i) */
	long		  if_eax;	/* saved eax(iret_i) */
	long		  if_eip;	/* saved eip(iret_i) */
	long		  if_cs;	/* saved cs(iret_i) */
	long		  if_efl;	/* saved efl(iret_i) */
};

/*
 * Figure out the next frame up in the call stack.
 * For trap(), we print the address of the faulting instruction and
 *   proceed with the calling frame.  We return the ip that faulted.
 *   If the trap was caused by jumping through a bogus pointer, then
 *   the next line in the backtrace will list some random function as
 *   being called.  It should get the argument list correct, though.
 *   It might be possible to dig out from the next frame up the name
 *   of the function that faulted, but that could get hairy.
 */
void
db_nextframe(
	struct i386_frame **lfp,	/* in/out */
	struct i386_frame **fp,		/* in/out */
	db_addr_t	  *ip,		/* out */
	long 		  frame_type,	/* in */
	thread_t	  thread)	/* in */
{
	struct i386_saved_state *saved_regs;
	struct interrupt_frame *ifp;
	task_t task = (thread != THREAD_NULL)? thread->task: TASK_NULL;

	switch(frame_type) {
	case TRAP:
	    /*
	     * We know that trap() has 1 argument and we know that
	     * it is an (struct i386_saved_state *).
	     */
	    saved_regs = (struct i386_saved_state *)
		db_get_task_value((long)&((*fp)->f_arg0),sizeof(long),FALSE,task);
	    db_printf(">>>>> %s (%d) at ",
			trap_name(saved_regs->trapno), saved_regs->trapno);
	    db_task_printsym(saved_regs->eip, DB_STGY_PROC, task);
	    db_printf(" <<<<<\n");
	    *fp = (struct i386_frame *)saved_regs->ebp;
	    *ip = (db_addr_t)saved_regs->eip;
	    break;
	case INTERRUPT:
	    if (*lfp == 0) {
		db_printf(">>>>> interrupt <<<<<\n");
		goto miss_frame;
	    }
	    db_printf(">>>>> interrupt at ");
	    ifp = (struct interrupt_frame *)(*lfp);
	    *fp = ifp->if_frame;
	    if (ifp->if_iretaddr == db_return_to_iret_symbol_value)
		*ip = ((struct i386_interrupt_state *) ifp->if_edx)->eip;
	    else
		*ip = (db_addr_t) ifp->if_eip;
	    db_task_printsym(*ip, DB_STGY_PROC, task);
	    db_printf(" <<<<<\n");
	    break;
	case SYSCALL:
	    if (thread != THREAD_NULL && thread->pcb) {
		*ip = (db_addr_t) thread->pcb->iss.eip;
		*fp = (struct i386_frame *) thread->pcb->iss.ebp;
		break;
	    }
	    /* falling down for unknown case */
	default:
	miss_frame:
	    *ip = (db_addr_t)
		db_get_task_value((long)&(*fp)->f_retaddr, sizeof(long), FALSE, task);
	    *lfp = *fp;
	    *fp = (struct i386_frame *)
		db_get_task_value((long)&(*fp)->f_frame, sizeof(long), FALSE, task);
	    break;
	}
}

void
db_i386_stack_trace(
	thread_t	th,
	struct i386_frame *frame,
	db_addr_t	callpc,
	db_expr_t	count,
	int		flags);		/* forward */

#define	F_USER_TRACE	1
#define F_TRACE_THREAD	2

void
db_stack_trace_cmd(
	db_expr_t	addr,
	boolean_t	have_addr,
	db_expr_t	count,
	char		*modif)
{
	boolean_t	trace_thread = FALSE;
	struct i386_frame *frame;
	db_addr_t	callpc;
	int		flags = 0;
	thread_t	th;

	{
	    register char *cp = modif;
	    register char c;

	    while ((c = *cp++) != 0) {
		if (c == 't')
		    trace_thread = TRUE;
		if (c == 'u')
		    flags |= F_USER_TRACE;
	    }
	}

	if (!have_addr && !trace_thread) {
	    frame = (struct i386_frame *)ddb_regs.ebp;
	    callpc = (db_addr_t)ddb_regs.eip;
	    th = current_thread();
	} else if (trace_thread) {
	    if (have_addr) {
		th = (thread_t) addr;
		if (!db_check_thread_address_valid((db_addr_t)th))
		    return;
	    } else {
		th = db_default_thread;
		if (th == THREAD_NULL)
		   th = current_thread();
		if (th == THREAD_NULL) {
		   db_printf("no active thread\n");
		   return;
		}
	    }
	    if (th == current_thread()) {
	        frame = (struct i386_frame *)ddb_regs.ebp;
	        callpc = (db_addr_t)ddb_regs.eip;
	    } else {
		if (th->pcb == 0) {
		    db_printf("thread has no pcb\n");
		    return;
		}
		if ((th->state & TH_SWAPPED) || th->kernel_stack == 0) {
		    register struct i386_saved_state *iss = &th->pcb->iss;

		    db_printf("Continuation ");
		    db_task_printsym((db_expr_t)th->swap_func,
				      DB_STGY_PROC,
				      th->task);
		    db_printf("\n");

		    frame = (struct i386_frame *) (iss->ebp);
		    callpc = (db_addr_t) (iss->eip);
		} else {
		    register struct i386_kernel_state *iks;
		    iks = STACK_IKS(th->kernel_stack);
		    frame = (struct i386_frame *) (iks->k_ebp);
		    callpc = (db_addr_t) (iks->k_eip);
	        }
	    }
	} else {
	    frame = (struct i386_frame *)addr;
	    th = (db_default_thread)? db_default_thread: current_thread();
	    callpc = (db_addr_t)db_get_task_value((long)&frame->f_retaddr, sizeof(long),
						  FALSE,
						  (th == THREAD_NULL) ? TASK_NULL : th->task);
	}

	db_i386_stack_trace( th, frame, callpc, count, flags );
}


void
db_i386_stack_trace(
	thread_t	th,
	struct i386_frame *frame,
	db_addr_t	callpc,
	db_expr_t	count,
	int		flags)
{
	task_t		task;
	boolean_t	kernel_only;
	long		*argp;
	long		user_frame = 0;
	struct i386_frame *lastframe;
	int		frame_type;
	char		*filename;
	int		linenum;
	extern unsigned	long db_maxoff;

	if (count == -1)
	    count = 65535;

	kernel_only = (flags & F_USER_TRACE) == 0;

	task = (th == THREAD_NULL) ? TASK_NULL : th->task;

	if (!db_trace_symbols_found)
	    db_find_trace_symbols();

	if (!INKERNEL((unsigned long)callpc) && !INKERNEL((unsigned long)frame)) {
	    db_printf(">>>>> user space <<<<<\n");
	    user_frame++;
	}

	lastframe = 0;
	while (count-- && frame != 0) {
	    register int narg;
	    char *	name;
	    db_expr_t	offset;

	    if (INKERNEL((unsigned long)callpc) && user_frame == 0) {
		db_addr_t call_func = 0;

		db_sym_t sym_tmp;
		db_symbol_values(0, 
				 sym_tmp = db_search_task_symbol(callpc,
								 DB_STGY_XTRN, 
								 (db_addr_t *)&offset,
								 TASK_NULL),
				 &name, (db_expr_t *)&call_func);
		db_free_symbol(sym_tmp);
		if ((db_user_trap_symbol_value && call_func == db_user_trap_symbol_value) ||
		    (db_kernel_trap_symbol_value && call_func == db_kernel_trap_symbol_value)) {
		    frame_type = TRAP;
		    narg = 1;
		} else if (db_interrupt_symbol_value && call_func == db_interrupt_symbol_value) {
		    frame_type = INTERRUPT;
		    goto next_frame;
		} else if (db_syscall_symbol_value && call_func == db_syscall_symbol_value) {
		    frame_type = SYSCALL;
		    goto next_frame;
		} else {
		    frame_type = 0;
		    narg = db_numargs(frame, task);
		}
	    } else if (INKERNEL((unsigned long)callpc) ^ INKERNEL((unsigned long)frame)) {
		frame_type = 0;
		narg = -1;
	    } else {
		frame_type = 0;
		narg = db_numargs(frame, task);
	    }

	    db_find_task_sym_and_offset(callpc, &name,
					(db_addr_t *)&offset, task);
	    if (name == 0 || offset > db_maxoff) {
		db_printf("0x%x(", callpc);
		offset = 0;
	    } else
	        db_printf("%s(", name);

	    argp = &frame->f_arg0;
	    while (narg > 0) {
		db_printf("%x", db_get_task_value((long)argp,sizeof(long),FALSE,task));
		argp++;
		if (--narg != 0)
		    db_printf(",");
	    }
	    if (narg < 0)
		db_printf("...");
	    db_printf(")");
	    if (offset) {
		db_printf("+%x", offset);
            }
	    if (db_line_at_pc(0, &filename, &linenum, callpc)) {
		db_printf(" [%s", filename);
		if (linenum > 0)
		    db_printf(":%d", linenum);
		db_printf("]");
	    }
	    db_printf("\n");

	next_frame:
	    db_nextframe(&lastframe, &frame, &callpc, frame_type, th);

	    if (frame == 0) {
		/* end of chain */
		break;
	    }
	    if (!INKERNEL(lastframe) ||
		(!INKERNEL((unsigned long)callpc) && !INKERNEL((unsigned long)frame)))
		user_frame++;
	    if (user_frame == 1) {
		db_printf(">>>>> user space <<<<<\n");
		if (kernel_only)
		    break;
	    }
	    if (frame <= lastframe) {
		if (INKERNEL(lastframe) && !INKERNEL(frame))
		    continue;
		db_printf("Bad frame pointer: 0x%x\n", frame);
		break;
	    }
	}
}

#define	CTHREADS_SUPPORT	1

#if	CTHREADS_SUPPORT

thread_t
db_find_kthread(
	vm_offset_t	ustack_base,
	vm_size_t	ustack_top,
	task_t		task)
{
	thread_t thread;

	queue_iterate(&task->thread_list, thread, thread_t, thread_list) {
		vm_offset_t	usp = thread->pcb->iss.uesp/*ebp works*/;
		if (usp >= ustack_base && usp < ustack_top)
			return thread;
	}
	return THREAD_NULL;
}

static void db_cproc_state(
	int	state,
	char	s[4])
{
	if (state == 0) {
		*s++ = 'R';
	} else {
		if (state & 1) *s++ = 'S';
		if (state & 2) *s++ = 'B';
		if (state & 4) *s++ = 'C';
	}
	*s = 0;
}

/* offsets in a cproc structure */
<<<<<<< HEAD
/* TODO */
=======
/* TODO: longs? */
>>>>>>> 84bf93fa
int db_cproc_next_offset = 0 * 4;
int db_cproc_incarnation_offset = 1 * 4;
int db_cproc_list_offset = 2 * 4;
int db_cproc_wait_offset = 3 * 4;
int db_cproc_context_offset = 5 * 4;
int db_cproc_state_offset = 7 * 4;
int db_cproc_stack_base_offset = 10 * 4 + sizeof(mach_msg_header_t);
int db_cproc_stack_size_offset = 11 * 4 + sizeof(mach_msg_header_t);

/* offsets in a cproc_switch context structure */
int db_cprocsw_framep_offset = 3 * 4;
int db_cprocsw_pc_offset = 4 * 4;

#include <machine/setjmp.h>

extern jmp_buf_t *db_recover;

void db_trace_cproc(
	vm_offset_t	cproc,
	thread_t	thread)
{
	jmp_buf_t	db_jmpbuf;
	jmp_buf_t	*prev = db_recover;
	task_t		task;
	db_addr_t	pc, fp;

	task = (thread == THREAD_NULL)? TASK_NULL: thread->task;

	if (!_setjmp(db_recover = &db_jmpbuf)) {
		char pstate[4];
		unsigned int s, w, n, c, cth;

		s = db_get_task_value(cproc + db_cproc_state_offset, 4, FALSE, task);
		w = db_get_task_value(cproc + db_cproc_wait_offset, 4, FALSE, task);
		n = db_get_task_value(cproc + db_cproc_next_offset, 4, FALSE, task);
		c = db_get_task_value(cproc + db_cproc_context_offset, 4, FALSE, task);
		cth = db_get_task_value(cproc + db_cproc_incarnation_offset, 4, FALSE, task);

		db_cproc_state(s, pstate);

		db_printf("CThread %x (cproc %x) %s", cth, cproc, pstate);
		if (w) db_printf(" awaits %x", w);
		if (n) db_printf(" next %x", n);
		db_printf("\n");

		if ((s != 0) && (c != 0)) {
			pc = db_get_task_value(c + db_cprocsw_pc_offset, 4, FALSE, task);
			fp = c + db_cprocsw_framep_offset;
		} else {
			db_addr_t sb;
			vm_size_t ss;

			sb = db_get_task_value(cproc + db_cproc_stack_base_offset, sizeof(db_expr_t), FALSE, task);
			ss = db_get_task_value(cproc + db_cproc_stack_size_offset, sizeof(db_expr_t), FALSE, task);
			db_printf(" Stack base: %x\n", sb);
			/*
			 *  Lessee now..
			 */
			thread = db_find_kthread(sb, sb+ss, task);
			if (thread != THREAD_NULL) {
			    pc = thread->pcb->iss.eip;
			    fp = thread->pcb->iss.ebp;
			} else
			    fp = -1;
		}

		if (fp != -1)
			db_i386_stack_trace(thread, (struct i386_frame*)fp, pc,
						-1, F_USER_TRACE);
	}

	db_recover = prev;
}

void db_all_cprocs(
	task_t		task,
	db_expr_t	cproc_list)
{
	jmp_buf_t	db_jmpbuf;
	jmp_buf_t 	*prev = db_recover;
	thread_t	thread;
	db_expr_t	cproc, next;


	if (task != TASK_NULL) {
		thread = (thread_t) queue_first(&task->thread_list);
	} else
		thread = current_thread();

	if (cproc_list != 0)
		next = cproc_list;
	else
		if (!db_value_of_name("unix::cproc_list", &next)) {
			db_printf("No cprocs.\n");
			return;
		}


	while (next) {
		if (_setjmp(db_recover = &db_jmpbuf))
			break;

		cproc = db_get_task_value(next, 4, FALSE, TASK_NULL);
		if (cproc == 0) break;
		next = cproc + db_cproc_list_offset;

		db_trace_cproc(cproc, thread);
	}

	db_recover = prev;
}

#endif	/* CTHREADS_SUPPORT */

#endif /* MACH_KDB */<|MERGE_RESOLUTION|>--- conflicted
+++ resolved
@@ -104,7 +104,6 @@
 	{ "ebx", (long)(&((struct i386_kernel_state *)0)->k_ebx) },
 	{ "esp", (long)(&((struct i386_kernel_state *)0)->k_esp) },
 	{ "ebp", (long)(&((struct i386_kernel_state *)0)->k_ebp) },
-<<<<<<< HEAD
 #ifdef __i386__
 	{ "edi", (long)(&((struct i386_kernel_state *)0)->k_edi) },
 	{ "esi", (long)(&((struct i386_kernel_state *)0)->k_esi) },
@@ -115,10 +114,6 @@
 	{ "r14", (long)(&((struct i386_kernel_state *)0)->k_r14) },
 	{ "r15", (long)(&((struct i386_kernel_state *)0)->k_r15) },
 #endif
-=======
-	{ "edi", (long)(&((struct i386_kernel_state *)0)->k_edi) },
-	{ "esi", (long)(&((struct i386_kernel_state *)0)->k_esi) },
->>>>>>> 84bf93fa
 	{ "eip", (long)(&((struct i386_kernel_state *)0)->k_eip) },
 	{ 0 },
 };
@@ -583,11 +578,7 @@
 }
 
 /* offsets in a cproc structure */
-<<<<<<< HEAD
-/* TODO */
-=======
 /* TODO: longs? */
->>>>>>> 84bf93fa
 int db_cproc_next_offset = 0 * 4;
 int db_cproc_incarnation_offset = 1 * 4;
 int db_cproc_list_offset = 2 * 4;
