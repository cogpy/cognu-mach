--- conflicted
+++ resolved
@@ -119,13 +119,6 @@
 
 expr	(VM_MIN_KERNEL_ADDRESS>>PDESHIFT)*sizeof(pt_entry_t)	KERNELBASEPDE
 
-<<<<<<< HEAD
-=======
-#if	MACH_KDB
-expr	RB_KDB
-#endif	/* MACH_KDB */
-
->>>>>>> 2eaf228b
 #if	NCPUS > 1
 offset	mp_desc_table		mp	gdt
 offset	mp_desc_table		mp	idt
