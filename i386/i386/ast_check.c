--- conflicted
+++ resolved
@@ -53,13 +53,7 @@
 cause_ast_check(processor)
 	processor_t	processor;
 {
-<<<<<<< HEAD
   interrupt_processor (processor->slot_num);
-=======
-#ifdef lint
-	processor++;
-#endif /* lint */
->>>>>>> 352be51d
 }
 
 #endif	/* NCPUS > 1 */