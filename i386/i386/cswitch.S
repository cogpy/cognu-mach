--- conflicted
+++ resolved
@@ -138,8 +138,4 @@
 	call	*%ebx				/* call routine to run */
 	hlt					/* (should never return) */
 
-<<<<<<< HEAD
-#endif	NCPUS > 1
-=======
-#endif	/* NCPUS > 1 */
->>>>>>> 352be51d
+#endif	/* NCPUS > 1 */