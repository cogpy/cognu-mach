#include <mach/machine/asm.h>
#include <i386/i386asm.h>

#define STACK_SIZE (4096 * 2)

    .section .boot, "awx"

    .align 0x10

    .text

idt_descr:
    .word 0
    .long 0

.align 16
	.word 0
boot_gdt_descr:
	.word 3*8+7
	.long boot_gdt - KERNELBASE
.align 16
boot_gdt:
	/* NULL segment */
	.quad 0
	/* boot CS = 8 . Code Segment*/
	.word 0xffff /* Segment limit first 0-15 bits*/
	.word (-KERNELBASE) & 0xffff /*Base first 0-15 bits*/
	.byte ((-KERNELBASE) >> 16) & 0xff /*Base 16-23 bits */
	.byte 0x9a /*Access byte */
	.byte 0xcf /* High 4 bits */
	.byte ((-KERNELBASE) >> 24) & 0xff /*Base 24-31 bits */
	/* boot DS = 8 . Data segment*/
	.word 0xffff /*Segment limit */
	.word (-KERNELBASE) & 0xffff /*Base first 0-15 bits*/
	.byte ((-KERNELBASE) >> 16) & 0xff
	.byte 0x92 /*Access byte*/
	.byte 0xcf /* High 4 bits */
	.byte ((-KERNELBASE) >> 24) & 0xff /*Base 24-31 bits */

    .bss
    .p2align 4


#define M(addr) (addr - apboot + 0x7000)

    .text
    .globl apboot, apbootend
    .align 0x10
    .code16

apboot:
_apboot:
    cli
    xor %ax, %ax
    mov %ax, %ds
    mov %ax, %es
    mov %ax, %ss

    lgdt M(gdt_descr_tmp)

    mov %cr0, %eax
    or $0x1, %eax
    mov %eax, %cr0

    ljmp $0x8, $M(0f)

0:
	.code32

	mov $0x10, %eax
	mov %ax, %ds
	mov %ax, %es
	mov %ax, %ss

	/* use segmentation to offset ourself. */
	lidtl idt_descr - KERNELBASE
	lgdt	boot_gdt_descr - KERNELBASE
	ljmp $KERNEL_CS, $0f

0:
	movw	$0,%ax
	movw	%ax,%ds
	movw	%ax,%es
	movw	%ax,%fs
	movw	%ax,%gs
	movw	$KERNEL_DS,%ax
	movw	%ax,%ds
	movw	%ax,%es
	movw	%ax,%ss

	movl stack_ptr, %esp
	addl $STACK_SIZE, %esp

	/* Reset EFLAGS to a known state.  */
	pushl $0
	popf

	pushl stack_ptr
	cli

	/* Initialize pagging */
	mov kernel_page_dir, %eax
	add  KERNELBASE,%eax
	mov %eax, %cr3

    mov    %cr0,%eax
    or     $0x80010000,%eax

    mov    %eax,%cr0
    mov    %cr0,%eax
    and    $0x9fffffff,%eax
    mov    %eax,%cr0
    mov    %cr4,%eax
    or     $0x80,%al
    mov    %eax,%cr4

<<<<<<< HEAD
    call cpu_ap_main


=======
>>>>>>> f5ddb41d
    .align 0x10
gdt_descr_tmp:
    .short 0x8*3 - 1
    .long M(gdt_tmp)

    .align 0x10

gdt_tmp:
    /* 0 */
    .quad 0
    /* boot CS = 0x8 */
    .word 0xffff
    .word 0x0000
    .byte 0x00
    .byte 0x9a
    .byte 0xcf
    .byte 0x00
    /* boot DS = 0x10 */
    .word 0xffff
    .word 0x0000
    .byte 0x00
    .byte 0x92
    .byte 0xcf
    .byte 0x00


_apbootend:
apbootend:

    .globl dummyf
dummyf:
ret
<|MERGE_RESOLUTION|>--- conflicted
+++ resolved
@@ -114,12 +114,10 @@
     or     $0x80,%al
     mov    %eax,%cr4
 
-<<<<<<< HEAD
     call cpu_ap_main
 
 
-=======
->>>>>>> f5ddb41d
+
     .align 0x10
 gdt_descr_tmp:
     .short 0x8*3 - 1
