--- conflicted
+++ resolved
@@ -65,48 +65,6 @@
 int 	nintr = NINTR;
 int	npics = NPICS;
 
-<<<<<<< HEAD
-=======
-char	*master_icw, *master_ocw, *slaves_icw, *slaves_ocw;
-
-u_short PICM_ICW1, PICM_OCW1, PICS_ICW1, PICS_OCW1 ;
-u_short PICM_ICW2, PICM_OCW2, PICS_ICW2, PICS_OCW2 ;
-u_short PICM_ICW3, PICM_OCW3, PICS_ICW3, PICS_OCW3 ;
-u_short PICM_ICW4, PICS_ICW4 ;
-
-/*
-** picinit() - This routine
-**		* Establishes a table of interrupt vectors
-**		* Establishes a table of interrupt priority levels
-**		* Establishes a table of interrupt masks to be put
-**			in the PICs.
-**		* Establishes location of PICs in the system
-**		* Initialises them
-**
-**	At this stage the interrupt functionality of this system should be
-**	coplete.
-**
-*/
-
-
-/*
-** 1. First we form a table of PIC masks - rather then calling form_pic_mask()
-**	each time there is a change of interrupt level - we will form a table
-**	of pic masks, as there are only 7 interrupt priority levels.
-**
-** 2. The next thing we must do is to determine which of the PIC interrupt
-**	request lines have to be masked out, this is done by calling
-**	form_pic_mask() with a (int_lev) of zero, this will find all the
-**	interrupt lines that have priority 0, (ie to be ignored).
-**	Then we split this up for the master/slave PICs.
-**
-** 2. Initialise the PICs , master first, then the slave.
-**	All the register field definitions are described in pic_jh.h, also
-**	the settings of these fields for the various registers are selected.
-**
-*/
-
->>>>>>> 352be51d
 picinit()
 {
   cli();
@@ -120,102 +78,7 @@
 	curr_ipl = SPLHI;
 	curr_pic_mask = pic_mask[SPLHI];
 
-<<<<<<< HEAD
 	pic_set_irqmask(curr_pic_mask);
-=======
-	/*
-	** 2. Generate addresses to each PIC port.
-	*/
-
-	master_icw = (char *)PIC_MASTER_ICW;
-	master_ocw = (char *)PIC_MASTER_OCW;
-	slaves_icw = (char *)PIC_SLAVE_ICW;
-	slaves_ocw = (char *)PIC_SLAVE_OCW;
-
-#ifdef	PS2
-#else	/* PS2 */
-	/*
-	** 3. Select options for each ICW and each OCW for each PIC.
-	*/
-
-	PICM_ICW1 =
- 	(ICW_TEMPLATE | EDGE_TRIGGER | ADDR_INTRVL8 | CASCADE_MODE | ICW4__NEEDED);
-
-	PICS_ICW1 =
- 	(ICW_TEMPLATE | EDGE_TRIGGER | ADDR_INTRVL8 | CASCADE_MODE | ICW4__NEEDED);
-
-	PICM_ICW2 = PICM_VECTBASE;
-	PICS_ICW2 = PICS_VECTBASE;
-
-#ifdef	AT386
-	PICM_ICW3 = ( SLAVE_ON_IR2 );
-	PICS_ICW3 = ( I_AM_SLAVE_2 );
-#endif	/* AT386 */
-#ifdef	iPSC386
-        PICM_ICW3 = ( SLAVE_ON_IR7 );
-        PICS_ICW3 = ( I_AM_SLAVE_7 );
-#endif	/* iPSC386 */
-
-#ifdef	iPSC386
-        /* Use Buffered mode for iPSC386 */
-        PICM_ICW4 = (SNF_MODE_DIS | BUFFERD_MODE | I_AM_A_MASTR |
-                     NRML_EOI_MOD | I8086_EMM_MOD);
-        PICS_ICW4 = (SNF_MODE_DIS | BUFFERD_MODE | I_AM_A_SLAVE |
-                     NRML_EOI_MOD | I8086_EMM_MOD);
-#else	/* iPSC386 */
-	PICM_ICW4 =
- 	(SNF_MODE_DIS | NONBUFD_MODE | NRML_EOI_MOD | I8086_EMM_MOD);
-	PICS_ICW4 =
- 	(SNF_MODE_DIS | NONBUFD_MODE | NRML_EOI_MOD | I8086_EMM_MOD);
-#endif	/* iPSC386 */
-
-	PICM_OCW1 = (curr_pic_mask & 0x00FF);
-	PICS_OCW1 = ((curr_pic_mask & 0xFF00)>>8);
-
-	PICM_OCW2 = NON_SPEC_EOI;
-	PICS_OCW2 = NON_SPEC_EOI;
-
-	PICM_OCW3 = (OCW_TEMPLATE | READ_NEXT_RD | READ_IR_ONRD );
-	PICS_OCW3 = (OCW_TEMPLATE | READ_NEXT_RD | READ_IR_ONRD );
-
-
-	/*
-	** 4.	Initialise master - send commands to master PIC
-	*/
-
-	outb ( master_icw, PICM_ICW1 );
-	outb ( master_ocw, PICM_ICW2 );
-	outb ( master_ocw, PICM_ICW3 );
-	outb ( master_ocw, PICM_ICW4 );
-
-	outb ( master_ocw, PICM_MASK );
-	outb ( master_icw, PICM_OCW3 );
-
-	/*
-	** 5.	Initialise slave - send commands to slave PIC
-	*/
-
-	outb ( slaves_icw, PICS_ICW1 );
-	outb ( slaves_ocw, PICS_ICW2 );
-	outb ( slaves_ocw, PICS_ICW3 );
-	outb ( slaves_ocw, PICS_ICW4 );
-
-
-	outb ( slaves_ocw, PICS_OCW1 );
-	outb ( slaves_icw, PICS_OCW3 );
-
-	/*
-	** 6. Initialise interrupts
-	*/
-	outb ( master_ocw, PICM_OCW1 );
-
-#endif	/* PS2 */
-
-#if 0
-	printf(" spl set to %x \n", curr_pic_mask);
-#endif
-
->>>>>>> 352be51d
 }
 
 
