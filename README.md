# Hurd_SMP project

## Objective
  The objective of this project is to fix and complete SMP support (multiprocessing) in GNU/Hurd. This support must be implemented in GNU/Hurd's microkernel (aka GNU Mach)

### Original status:
 GNU/Hurd includes a tiny SMP support, as this [FAQ](https://www.gnu.org/software/hurd/faq/smp.html) explain.  
 The GNU Mach source code includes many special cases for multiprocessor, controlled by `#if NCPUS > 1` macro. 
 
 But this support is very limited:

   - GNU Mach don't detect CPUs in runtime: The number of CPUs must be hardcoded in compilation time.  
    The number of cpus is set in `mach_ncpus` configuration variable, set to 1 by default, in `configfrag.ac` file.
    This variable will generate `NCPUS` macro, used by gnumach to control the special cases for multiprocessor.  
    If `NCPUS > 1`, gnumach will enable multiprocessor support, with the number of cpus set by the user in `mach_ncpus` variable.
    In other case, this support will be unabled. 

   - The special cases to multicore in gnumach source code have never been tested, so these can contain many errors.
  Furthermore, these special case are incomplete: many functions, as `cpu_number()` or `intel_startCPU()` aren't written. 

   -  GNU Mach doesn't initialize the processor with the properly options to multiprocessing. By this reason, the current support is only multithread, not real multiprocessor

  Added to this, there are other problem: Many drivers included in Hurd aren't thread-safe, and these could crash in a SMP environment. So, It's necessary to isolate this drivers, to avoid concurrency problems


### Solution

To solve this, we need to implement some routines to detect the number of processors, assign an identifier to each processor, and configure the lapic and IPI support. 
These routines must been executed during Mach boot.
   
   > "Really, all the support you want to get from the hardware is just getting the number of processors, initializing them, and   support for interprocessor interrupts (IPI) for signaling." - Samuel Thibault
    [link](https://lists.gnu.org/archive/html/bug-hurd/2018-08/msg00071.html)
    
   > "The process scheduler probably already has the support. What is missing
is the hardware driver for SMP: enumeration and initialization." - Samuel Thibault
   [link](https://lists.gnu.org/archive/html/bug-hurd/2018-08/msg00083.html)


   The current necessary functions are `cpu_number()` (in kern/cpu_number.h) and `intel_startCPU()`.
   Another not-implemented function, but don't critical, is `cpu_control()` [*Reference*](https://www.gnu.org/software/hurd/gnumach-doc/Processor-Control.html#Processor-Control)
   
   Other interesting files are `pmap.c` and `sched_prim.c`
 
   Added to this, we have to build an isolated environment to execute the non-thread-safe drivers.

   > "Yes, this is a real concern. For the Linux drivers, the long-term goal is to move them to userland anyway. For Mach drivers, quite often they are not performance-sensitive, so big locks would be enough." - Samuel Thibault
   [link](https://lists.gnu.org/archive/html/bug-hurd/2018-08/msg00073.html)
  
## Project draft  
  
  You can read the full project draft in [*Hurd SMP Project draft*](https://gitlab.com/snippets/1756024)
  
      
## How to test

To test the software you will need:
	
- **Debian GNU/Hurd installation**:  The Debian GNU/Hurd installer is pretty similar to a standard Debian installer.  

	+ You can follow this guide to learn how to install Debian GNU/Hurd  
	     [*Install Debian GNU/Hurd in real hardware*](https://gist.github.com/AlmuHS/f0c036631881756e817504d28217a910)

	+ If you prefer to use a virtual machine as Qemu, you can use this script: [*qemu_hurd script*](https://gist.github.com/AlmuHS/73bae6dadf19b0482a34eaab567bfdfa). 
		-  Also, you can install It in VirtualBox!! ;)
		

- **Compile the sources**: From Debian GNU/Hurd, follow this steps:

	1. Clone the repository:  
	
		   git clone https://github.com/AlmuHS/GNUMach_SMP
	2. Install the dependencies  
	  
	  		apt-get install build-essential fakeroot
	  		apt-get build-dep gnumach
	  		apt-get install mig
	  
	3. Configure preliminary steps
	  
		   cd GNUMach_SMP
		   autoreconf --install
			  
		   #create build directory
		   mkdir build
		   cd build
			  
		   ../configure --prefix=
	  
	4. Compile!!
	  
	       make gnumach.gz
	       
	 5. Copy the new image to /boot directory (as root)
	   
	   	    cp gnumach.gz /boot/gnumach-smp.gz
	   	    
	 6. Update grub (as root)
	   
	        update-grub
	       
	 7. Reboot
	   
	        reboot
	 
	 	After reboot, you must to select gnumach-smp.gz in GRUB menu

More info in: <https://www.gnu.org/software/hurd/microkernel/mach/gnumach/building.html>

## Task done

- Recover and update old APIC headers from Mach 4
- Modify `configfrag.ac`
	+ Now, if `mach_ncpus > 1`, `NCPUS` will be set to 255
- Integrated cpu detection and enumeration from acpi tables
<<<<<<< HEAD
=======
- Solved memory mapping for `*lapic`. Now It's possible to read the Local APIC of the current processsor.
>>>>>>> f201af95
- Solved ioapic enumeration: changed linked list to array


## Current status

- In the [Min_SMP](https://github.com/AlmuHS/Min_SMP/) test environment, the cpus are detected and started correctly
	+ I need to implement APIC configuration
- In gnumach, the number of cpus and its lapic structures are detected and enumerated correctly
- ioapic enumeration feels to work correctly
	+ Mach use PIC 8259 controller, so ioapic is not necessary. Migrate Mach to ioapic is a future TODO

## Implementation 

- The cpu detection and enumeration are implemented in [`acpi_rdsp.c`](https://github.com/AlmuHS/GNUMach_SMP/blob/smp/i386/i386at/acpi_rsdp.c) and [`acpi_rdsp.h`](https://github.com/AlmuHS/GNUMach_SMP/blob/smp/i386/i386at/acpi_rsdp.h).  
	+ The main function [`acpi_setup()`](https://github.com/AlmuHS/GNUMach_SMP/blob/444206e0cd7ddc13bbf785382700c64db2e76f7c/i386/i386at/acpi_rsdp.c#L47) is called from [`model_dep.c`](https://github.com/AlmuHS/GNUMach_SMP/blob/444206e0cd7ddc13bbf785382700c64db2e76f7c/i386/i386at/model_dep.c#L411)
	+ This function generates some structures:
		* 	[`*lapic`](https://github.com/AlmuHS/GNUMach_SMP/blob/43f56f0ad67f3c27a15778f311579c91f0b0775c/i386/i386at/acpi_rsdp.c#L27): pointer to the local apic of the current processor. Store the registers of the local apic.  
		* [	`ncpu`](https://github.com/AlmuHS/GNUMach_SMP/blob/43f56f0ad67f3c27a15778f311579c91f0b0775c/i386/i386at/acpi_rsdp.c#L29): variable which store the number of cpus 
	+ 	The `apic_id` is stored in [`machine_slot`](https://github.com/AlmuHS/GNUMach_SMP/blob/444206e0cd7ddc13bbf785382700c64db2e76f7c/include/mach/machine.h#L75)
		
- 	The APIC structures, recovered from old *gnumach* code, are stored in [`apic.h`](https://github.com/AlmuHS/GNUMach_SMP/blob/smp/imps/apic.h)
- 	[`cpu_number()`](https://github.com/AlmuHS/GNUMach_SMP/blob/444206e0cd7ddc13bbf785382700c64db2e76f7c/kern/cpu_number.h#L46) C implementation was added to `kern/cpu_number()`.
- 	The [`CPU_NUMBER()`](https://github.com/AlmuHS/GNUMach_SMP/blob/444206e0cd7ddc13bbf785382700c64db2e76f7c/i386/i386/cpu_number.h#L48) assembly implementation was added to `i386/i386/cpu_number.h`
- 	Function [`start_other_cpus()`](https://github.com/AlmuHS/GNUMach_SMP/blob/444206e0cd7ddc13bbf785382700c64db2e76f7c/i386/i386/mp_desc.c#L351) was modified, to change `NCPUS` macro to `ncpu` variable

## Gratitude

- [Bosco García](https://github.com/jbgg): Development guidance, original [MinSMP](https://github.com/jbgg/MinSMP) developer, explainations and documentation about MultiProcessor architecture, helpful with *gnumach* development. 

- Guillermo Bernaldo de Quiros Maraver: Helpful in original development, first full compilation, and find original SMP problem (SMP non-ACPI support)

- [Samuel Thibault](https://github.com/sthibaul): Hurd core dev. Clarifications about SMP status in gnumach, helpful with gnumach questions.  

- [Distribu D](https://github.com/neutru): Helpful with debugging and memory addressing

  
## References

 - [Comments about the project bug-hurd maillist](https://lists.gnu.org/archive/html/bug-hurd/2018-08/msg00048.html)
 - [Initial thread in bug-hurd maillist](https://lists.gnu.org/archive/html/bug-hurd/2018-06/msg00048.html)
 - [SMP in GNU/Hurd FAQ](https://www.gnu.org/software/hurd/faq/smp.html)
 - [GNU Mach git repository](http://git.savannah.gnu.org/cgit/hurd/gnumach.git)
 - [Old Mach 4 source code](ftp://ftp.lip6.fr/pub/mach/mach4/mach/)
 - [**GNUMach_SMP repository**](https://github.com/AlmuHS/GNUMach_SMP)
 - [GNU Mach reference manual](https://www.gnu.org/software/hurd/gnumach-doc/)
 - [FOSDEM speaking: roadmap for the Hurd](http://ftp.belnet.be/mirror/FOSDEM/2019/AW1.121/roadmap_for_the_hurd.webm)
 - [**GENIAL ARTICLE about GNU/Hurd architecture**](https://blog.darknedgy.net/technology/2015/07/25/0/)
 - [**MultiProcessor Specification**](https://pdos.csail.mit.edu/6.828/2011/readings/ia32/MPspec.pdf)
 - [**ACPI Specification**](http://www.uefi.org/sites/default/files/resources/ACPI%206_2_A_Sept29.pdf)
 - [Mach boot trace](https://www.gnu.org/software/hurd/microkernel/mach/gnumach/boot_trace.html)
 - [Book: The Mach System](http://codex.cs.yale.edu/avi/os-book/OS9/appendices-dir/b.pdf)
 - [X15 operating system](https://www.sceen.net/x15)
 - [Symmetric Multiprocessing - OSDev Wiki](https://wiki.osdev.org/Symmetric_Multiprocessing)
 - [**Intel Developer Guide, Volume 3: System Programming Guide**](https://software.intel.com/sites/default/files/managed/a4/60/325384-sdm-vol-3abcd.pdf)<|MERGE_RESOLUTION|>--- conflicted
+++ resolved
@@ -112,10 +112,7 @@
 - Modify `configfrag.ac`
 	+ Now, if `mach_ncpus > 1`, `NCPUS` will be set to 255
 - Integrated cpu detection and enumeration from acpi tables
-<<<<<<< HEAD
-=======
 - Solved memory mapping for `*lapic`. Now It's possible to read the Local APIC of the current processsor.
->>>>>>> f201af95
 - Solved ioapic enumeration: changed linked list to array
 
 
