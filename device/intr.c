--- conflicted
+++ resolved
@@ -137,11 +137,11 @@
   new->id = id;
   new->dst_port = dst_port;
   new->interrupts = 0;
-<<<<<<< HEAD
   new->compat = compat;
-=======
-  new->n_unacked = 0;
->>>>>>> 9aed852c
+  if (compat)
+    new->n_unacked = 1;
+  else
+    new->n_unacked = 0;
 
   queue_enter (dev->intr_queue, new, user_intr_t *, chain);
 out:
