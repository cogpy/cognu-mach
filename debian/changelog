--- conflicted
+++ resolved
@@ -1,4 +1,3 @@
-<<<<<<< HEAD
 oskit-mach (1:1.2.91) unstable; urgency=low
 
   * First Debian packaging of OSKit-Mach, a new variant based on gnumach.
@@ -10,7 +9,7 @@
     use /usr/share/doc instead of /usr/doc.
 
  -- Roland McGrath <frob@debian.org>  Mon,  7 Feb 2000 14:58:22 -0500
-=======
+
 gnumach (1:1.2-3) unstable; urgency=low
 
   * Snapshot from CVS 20000703.
@@ -20,7 +19,6 @@
   and Igor Khavkine <i_khavki@alcor.concordia.ca>)
 
  -- Marcus Brinkmann <brinkmd@debian.org>  Mon,  3 Jul 2000 21:05:42 +0200
->>>>>>> 4ef4655b
 
 gnumach (1:1.2-2) unstable; urgency=low
 
