/*
 *  linux/drivers/block/triton.c	Version 1.13  Aug 12, 1996
 *
 *  Copyright (c) 1995-1996  Mark Lord
 *  May be copied or modified under the terms of the GNU General Public License
 */

/*
 * This module provides support for the Bus Master IDE DMA function
 * of the Intel PCI Triton I/II chipsets (i82371FB or i82371SB).
 *
 * Pretty much the same code will work for the OPTi "Viper" chipset.
 * Look for DMA support for this in linux kernel 2.1.xx, when it appears.
 *
 * DMA is currently supported only for hard disk drives (not cdroms).
 *
 * Support for cdroms will likely be added at a later date,
 * after broader experience has been obtained with hard disks.
 *
 * Up to four drives may be enabled for DMA, and the Triton chipset will
 * (hopefully) arbitrate the PCI bus among them.  Note that the i82371 chip
 * provides a single "line buffer" for the BM IDE function, so performance of
 * multiple (two) drives doing DMA simultaneously will suffer somewhat,
 * as they contest for that resource bottleneck.  This is handled transparently
 * inside the i82371 chip.
 *
 * By default, DMA support is prepared for use, but is currently enabled only
 * for drives which support multi-word DMA mode2 (mword2), or which are
 * recognized as "good" (see table below).  Drives with only mode0 or mode1
 * (single or multi) DMA should also work with this chipset/driver (eg. MC2112A)
 * but are not enabled by default.  Use "hdparm -i" to view modes supported
 * by a given drive.
 *
 * The hdparm-2.4 (or later) utility can be used for manually enabling/disabling
 * DMA support, but must be (re-)compiled against this kernel version or later.
 *
 * To enable DMA, use "hdparm -d1 /dev/hd?" on a per-drive basis after booting.
 * If problems arise, ide.c will disable DMA operation after a few retries.
 * This error recovery mechanism works and has been extremely well exercised.
 *
 * IDE drives, depending on their vintage, may support several different modes
 * of DMA operation.  The boot-time modes are indicated with a "*" in
 * the "hdparm -i" listing, and can be changed with *knowledgeable* use of
 * the "hdparm -X" feature.  There is seldom a need to do this, as drives
 * normally power-up with their "best" PIO/DMA modes enabled.
 *
 * Testing was done with an ASUS P55TP4XE/100 system and the following drives:
 *
 *   Quantum Fireball 1080A (1Gig w/83kB buffer), DMA mode2, PIO mode4.
 *	- DMA mode2 works well (7.4MB/sec), despite the tiny on-drive buffer.
 *	- This drive also does PIO mode4, at about the same speed as DMA mode2.
 *	  An awesome drive for the price!
 *
 *   Fujitsu M1606TA (1Gig w/256kB buffer), DMA mode2, PIO mode4.
 *	- DMA mode2 gives horrible performance (1.6MB/sec), despite the good
 *	  size of the on-drive buffer and a boasted 10ms average access time.
 *	- PIO mode4 was better, but peaked at a mere 4.5MB/sec.
 *
 *   Micropolis MC2112A (1Gig w/508kB buffer), drive pre-dates EIDE and ATA2.
 *	- DMA works fine (2.2MB/sec), probably due to the large on-drive buffer.
 *	- This older drive can also be tweaked for fastPIO (3.7MB/sec) by using
 *	  maximum clock settings (5,4) and setting all flags except prefetch.
 *
 *   Western Digital AC31000H (1Gig w/128kB buffer), DMA mode1, PIO mode3.
 *	- DMA does not work reliably.  The drive appears to be somewhat tardy
 *	  in deasserting DMARQ at the end of a sector.  This is evident in
 *	  the observation that WRITEs work most of the time, depending on
 *	  cache-buffer occupancy, but multi-sector reads seldom work.
 *
 * Testing was done with a Gigabyte GA-586 ATE system and the following drive:
 * (Uwe Bonnes - bon@elektron.ikp.physik.th-darmstadt.de)
 *
 *   Western Digital AC31600H (1.6Gig w/128kB buffer), DMA mode2, PIO mode4.
 *	- much better than its 1Gig cousin, this drive is reported to work
 *	  very well with DMA (7.3MB/sec).
 *
 * Other drives:
 *
 *   Maxtor 7540AV (515Meg w/32kB buffer), DMA modes mword0/sword2, PIO mode3.
 *	- a budget drive, with budget performance, around 3MB/sec.
 *
 *   Western Digital AC2850F (814Meg w/64kB buffer), DMA mode1, PIO mode3.
 *	- another "caviar" drive, similar to the AC31000, except that this one
 *	  worked with DMA in at least one system.  Throughput is about 3.8MB/sec
 *	  for both DMA and PIO.
 *
 *   Conner CFS850A (812Meg w/64kB buffer), DMA mode2, PIO mode4.
 *	- like most Conner models, this drive proves that even a fast interface
 *	  cannot improve slow media.  Both DMA and PIO peak around 3.5MB/sec.
 *
 *   Maxtor 71260AT (1204Meg w/256kB buffer), DMA mword0/sword2, PIO mode3.
 *	- works with DMA, on some systems (but not always on others, eg. Dell),
 *	giving 3-4MB/sec performance, about the same as mode3.
 *
 * If you have any drive models to add, email your results to:  mlord@pobox.com
 * Keep an eye on /var/adm/messages for "DMA disabled" messages.
 *
 * Some people have reported trouble with Intel Zappa motherboards.
 * This can be fixed by upgrading the AMI BIOS to version 1.00.04.BS0,
 * available from ftp://ftp.intel.com/pub/bios/10004bs0.exe
 * (thanks to Glen Morrell <glen@spin.Stanford.edu> for researching this).
 *
 * And, yes, Intel Zappa boards really *do* use the Triton IDE ports.
 */
#include <linux/config.h>
#include <linux/types.h>
#include <linux/kernel.h>
#include <linux/timer.h>
#include <linux/mm.h>
#include <linux/ioport.h>
#include <linux/interrupt.h>
#include <linux/blkdev.h>
#include <linux/hdreg.h>
#include <linux/pci.h>
#include <linux/bios32.h>

#include <asm/io.h>
#include <asm/dma.h>

#include "ide.h"

#undef DISPLAY_TRITON_TIMINGS	/* define this to display timings */

/*
 * good_dma_drives() lists the model names (from "hdparm -i")
 * of drives which do not support mword2 DMA but which are
 * known to work fine with this interface under Linux.
 */
const char *good_dma_drives[] = {"Micropolis 2112A",
				 "CONNER CTMA 4000",
				 "CONNER CTT8000-A",
<<<<<<< HEAD
=======
				 // Should work, but kvm/qemu seem to produce
				 // issues:
				 // hd1 irq timeout: status=0xd8 { Busy }
				 // hd0: disabled DMA
				 // hd1: disabled DMA
				 // ide0: reset: success
				 //"QEMU HARDDISK",
>>>>>>> a8d8bf84
				 NULL};

/*
 * Our Physical Region Descriptor (PRD) table should be large enough
 * to handle the biggest I/O request we are likely to see.  Since requests
 * can have no more than 256 sectors, and since the typical blocksize is
 * two sectors, we could get by with a limit of 128 entries here for the
 * usual worst case.  Most requests seem to include some contiguous blocks,
 * further reducing the number of table entries required.
 *
 * The driver reverts to PIO mode for individual requests that exceed
 * this limit (possible with 512 byte blocksizes, eg. MSDOS f/s), so handling
 * 100% of all crazy scenarios here is not necessary.
 *
 * As it turns out though, we must allocate a full 4KB page for this,
 * so the two PRD tables (ide0 & ide1) will each get half of that,
 * allowing each to have about 256 entries (8 bytes each) from this.
 */
#define PRD_BYTES	8
#define PRD_ENTRIES	(PAGE_SIZE / (2 * PRD_BYTES))
#define DEFAULT_BMIBA	0xe800	/* in case BIOS did not init it */

/*
 * dma_intr() is the handler for disk read/write DMA interrupts
 */
static void dma_intr (ide_drive_t *drive)
{
	byte stat, dma_stat;
	int i;
	struct request *rq = HWGROUP(drive)->rq;
	unsigned short dma_base = HWIF(drive)->dma_base;

	dma_stat = inb(dma_base+2);		/* get DMA status */
	outb(inb(dma_base)&~1, dma_base);	/* stop DMA operation */
	stat = GET_STAT();			/* get drive status */
	if (OK_STAT(stat,DRIVE_READY,drive->bad_wstat|DRQ_STAT)) {
		if ((dma_stat & 7) == 4) {	/* verify good DMA status */
			rq = HWGROUP(drive)->rq;
			for (i = rq->nr_sectors; i > 0;) {
				i -= rq->current_nr_sectors;
				ide_end_request(1, HWGROUP(drive));
			}
			return;
		}
		printk("%s: bad DMA status: 0x%02x\n", drive->name, dma_stat);
	}
	sti();
	ide_error(drive, "dma_intr", stat);
}

/*
 * build_dmatable() prepares a dma request.
 * Returns 0 if all went okay, returns 1 otherwise.
 */
static int build_dmatable (ide_drive_t *drive)
{
	struct request *rq = HWGROUP(drive)->rq;
	struct buffer_head *bh = rq->bh;
	unsigned long size, addr, *table = HWIF(drive)->dmatable;
	unsigned int count = 0;

	do {
		/*
		 * Determine addr and size of next buffer area.  We assume that
		 * individual virtual buffers are always composed linearly in
		 * physical memory.  For example, we assume that any 8kB buffer
		 * is always composed of two adjacent physical 4kB pages rather
		 * than two possibly non-adjacent physical 4kB pages.
		 */
		if (bh == NULL) {  /* paging and tape requests have (rq->bh == NULL) */
			addr = virt_to_bus (rq->buffer);
#ifdef CONFIG_BLK_DEV_IDETAPE
			if (drive->media == ide_tape)
				size = drive->tape.pc->request_transfer;
			else
#endif /* CONFIG_BLK_DEV_IDETAPE */	
			size = rq->nr_sectors << 9;
		} else {
			/* group sequential buffers into one large buffer */
			addr = virt_to_bus (bh->b_data);
			size = bh->b_size;
			while ((bh = bh->b_reqnext) != NULL) {
				if ((addr + size) != virt_to_bus (bh->b_data))
					break;
				size += bh->b_size;
			}
		}

		/*
		 * Fill in the dma table, without crossing any 64kB boundaries.
		 * We assume 16-bit alignment of all blocks.
		 */
		while (size) {
			if (++count >= PRD_ENTRIES) {
				printk("%s: DMA table too small\n", drive->name);
				return 1; /* revert to PIO for this request */
			} else {
				unsigned long bcount = 0x10000 - (addr & 0xffff);
				if (bcount > size)
					bcount = size;
				*table++ = addr;
				*table++ = bcount & 0xffff;
				addr += bcount;
				size -= bcount;
			}
		}
	} while (bh != NULL);
	if (count) {
		*--table |= 0x80000000;	/* set End-Of-Table (EOT) bit */
		return 0;
	}
	printk("%s: empty DMA table?\n", drive->name);
	return 1;	/* let the PIO routines handle this weirdness */
}

static int config_drive_for_dma (ide_drive_t *drive)
{
	const char **list;
	struct hd_driveid *id = drive->id;

	if (id && (id->capability & 1)) {
		/* Enable DMA on any drive that has UltraDMA (mode 0/1/2) enabled */
		if (id->field_valid & 4)	/* UltraDMA */
			if  ((id->dma_ultra & (id->dma_ultra >> 8) & 7)) {
				drive->using_dma = 1;
				return 0;	/* dma enabled */
			}
		/* Enable DMA on any drive that has mode2 DMA (multi or single) enabled */
		if (id->field_valid & 2)	/* regular DMA */
			if  ((id->dma_mword & 0x404) == 0x404 || (id->dma_1word & 0x404) == 0x404) {
				drive->using_dma = 1;
				return 0;	/* dma enabled */
			}
		/* Consult the list of known "good" drives */
		list = good_dma_drives;
		while (*list) {
			if (!strcmp(*list++,id->model)) {
				drive->using_dma = 1;
				return 0;	/* DMA enabled */
			}
		}
	}
	return 1;	/* DMA not enabled */
}

/*
 * triton_dmaproc() initiates/aborts DMA read/write operations on a drive.
 *
 * The caller is assumed to have selected the drive and programmed the drive's
 * sector address using CHS or LBA.  All that remains is to prepare for DMA
 * and then issue the actual read/write DMA/PIO command to the drive.
 *
 * For ATAPI devices, we just prepare for DMA and return. The caller should
 * then issue the packet command to the drive and call us again with
 * ide_dma_begin afterwards.
 *
 * Returns 0 if all went well.
 * Returns 1 if DMA read/write could not be started, in which case
 * the caller should revert to PIO for the current request.
 */
static int triton_dmaproc (ide_dma_action_t func, ide_drive_t *drive)
{
	unsigned long dma_base = HWIF(drive)->dma_base;
	unsigned int reading = (1 << 3);

	switch (func) {
		case ide_dma_abort:
			outb(inb(dma_base)&~1, dma_base);	/* stop DMA */
			return 0;
		case ide_dma_check:
			return config_drive_for_dma (drive);
		case ide_dma_write:
			reading = 0;
		case ide_dma_read:
			break;
		case ide_dma_status_bad:
			return ((inb(dma_base+2) & 7) != 4);	/* verify good DMA status */
		case ide_dma_transferred:
#if 0
			return (number of bytes actually transferred);
#else
			return (0);
#endif
		case ide_dma_begin:
			outb(inb(dma_base)|1, dma_base);	/* begin DMA */
			return 0;
		default:
			printk("triton_dmaproc: unsupported func: %d\n", func);
			return 1;
	}
	if (build_dmatable (drive))
		return 1;
	outl(virt_to_bus (HWIF(drive)->dmatable), dma_base + 4); /* PRD table */
	outb(reading, dma_base);			/* specify r/w */
	outb(inb(dma_base+2)|0x06, dma_base+2);		/* clear status bits */
#ifdef CONFIG_BLK_DEV_IDEATAPI
	if (drive->media != ide_disk)
		return 0;
#endif /* CONFIG_BLK_DEV_IDEATAPI */	
	ide_set_handler(drive, &dma_intr, WAIT_CMD);	/* issue cmd to drive */
	OUT_BYTE(reading ? WIN_READDMA : WIN_WRITEDMA, IDE_COMMAND_REG);
	outb(inb(dma_base)|1, dma_base);		/* begin DMA */
	return 0;
}

#ifdef DISPLAY_TRITON_TIMINGS
/*
 * print_triton_drive_flags() displays the currently programmed options
 * in the i82371 (Triton) for a given drive.
 *
 *	If fastDMA  is "no", then slow ISA timings are used for DMA data xfers.
 *	If fastPIO  is "no", then slow ISA timings are used for PIO data xfers.
 *	If IORDY    is "no", then IORDY is assumed to always be asserted.
 *	If PreFetch is "no", then data pre-fetch/post are not used.
 *
 * When "fastPIO" and/or "fastDMA" are "yes", then faster PCI timings and
 * back-to-back 16-bit data transfers are enabled, using the sample_CLKs
 * and recovery_CLKs (PCI clock cycles) timing parameters for that interface.
 */
static void print_triton_drive_flags (unsigned int unit, byte flags)
{
	printk("         %s ", unit ? "slave :" : "master:");
	printk( "fastDMA=%s",	(flags&9)	? "on " : "off");
	printk(" PreFetch=%s",	(flags&4)	? "on " : "off");
	printk(" IORDY=%s",	(flags&2)	? "on " : "off");
	printk(" fastPIO=%s\n",	((flags&9)==1)	? "on " : "off");
}
#endif /* DISPLAY_TRITON_TIMINGS */

static void init_triton_dma (ide_hwif_t *hwif, unsigned short base)
{
	static unsigned long dmatable = 0;

	printk("    %s: BM-DMA at 0x%04x-0x%04x", hwif->name, base, base+7);
	if (check_region(base, 8)) {
		printk(" -- ERROR, PORTS ALREADY IN USE");
	} else {
		request_region(base, 8, "IDE DMA");
		hwif->dma_base = base;
		if (!dmatable) {
			/*
			 * The BM-DMA uses a full 32-bits, so we can
			 * safely use __get_free_page() here instead
			 * of __get_dma_pages() -- no ISA limitations.
			 */
			dmatable = __get_free_pages(GFP_KERNEL, 1, 0);
		}
		if (dmatable) {
			hwif->dmatable = (unsigned long *) dmatable;
			dmatable += (PRD_ENTRIES * PRD_BYTES);
			outl(virt_to_bus(hwif->dmatable), base + 4);
			hwif->dmaproc  = &triton_dmaproc;
		}
	}
	printk("\n");
}

/*
 * ide_init_triton() prepares the IDE driver for DMA operation.
 * This routine is called once, from ide.c during driver initialization,
 * for each triton chipset which is found (unlikely to be more than one).
 */
void ide_init_triton (byte bus, byte fn)
{
	int rc = 0, h;
	int dma_enabled = 0;
	unsigned short pcicmd;
	unsigned int bmiba, timings;

	printk("ide: i82371 PIIX (Triton) on PCI bus %d function %d\n", bus, fn);
	/*
	 * See if IDE and BM-DMA features are enabled:
	 */
	if ((rc = pcibios_read_config_word(bus, fn, 0x04, &pcicmd)))
		goto quit;
	if ((pcicmd & 1) == 0)  {
		printk("ide: ports are not enabled (BIOS)\n");
		goto quit;
	}
	if ((pcicmd & 4) == 0) {
		printk("ide: BM-DMA feature is not enabled (BIOS), enabling\n");
		pcicmd |= 4;
		pcibios_write_config_word(bus, fn, 0x04, pcicmd);
		if ((rc = pcibios_read_config_word(bus, fn, 0x04, &pcicmd))) {
			printk("ide: Couldn't read back PCI command\n");
			goto quit;
		}
	}

	if ((pcicmd & 4) == 0) {
		printk("ide: BM-DMA feature couldn't be enabled\n");
	} else {
		/*
		 * Get the bmiba base address
		 */
		int try_again = 1;
		do {
			if ((rc = pcibios_read_config_dword(bus, fn, 0x20, &bmiba)))
				goto quit;
			bmiba &= 0xfff0;	/* extract port base address */
			if (bmiba) {
				dma_enabled = 1;
				break;
			} else {
				printk("ide: BM-DMA base register is invalid (0x%04x, PnP BIOS problem)\n", bmiba);
				if (inb(DEFAULT_BMIBA) != 0xff || !try_again)
					break;
				printk("ide: setting BM-DMA base register to 0x%04x\n", DEFAULT_BMIBA);
				if ((rc = pcibios_write_config_word(bus, fn, 0x04, pcicmd&~1)))
					goto quit;
				rc = pcibios_write_config_dword(bus, fn, 0x20, DEFAULT_BMIBA|1);
				if (pcibios_write_config_word(bus, fn, 0x04, pcicmd|5) || rc)
					goto quit;
			}
		} while (try_again--);
	}

	/*
	 * See if ide port(s) are enabled
	 */
	if ((rc = pcibios_read_config_dword(bus, fn, 0x40, &timings)))
		goto quit;
	if (!(timings & 0x80008000)) {
		printk("ide: neither port is enabled\n");
		goto quit;
	}

	/*
	 * Save the dma_base port addr for each interface
	 */
	for (h = 0; h < MAX_HWIFS; ++h) {
#ifdef DISPLAY_TRITON_TIMINGS
		byte s_clks, r_clks;
		unsigned short devid;
#endif /* DISPLAY_TRITON_TIMINGS */
		ide_hwif_t *hwif = &ide_hwifs[h];
		unsigned short time;
		if (hwif->io_base == 0x1f0) {
			time = timings & 0xffff;
			if ((time & 0x8000) == 0)	/* interface enabled? */
				continue;
			hwif->chipset = ide_triton;
			if (dma_enabled)
				init_triton_dma(hwif, bmiba);
		} else if (hwif->io_base == 0x170) {
			time = timings >> 16;
			if ((time & 0x8000) == 0)	/* interface enabled? */
				continue;
			hwif->chipset = ide_triton;
			if (dma_enabled)
				init_triton_dma(hwif, bmiba + 8);
		} else
			continue;
#ifdef DISPLAY_TRITON_TIMINGS
		s_clks = ((~time >> 12) & 3) + 2;
		r_clks = ((~time >>  8) & 3) + 1;
		printk("    %s timing: (0x%04x) sample_CLKs=%d, recovery_CLKs=%d\n",
		 hwif->name, time, s_clks, r_clks);
		if ((time & 0x40) && !pcibios_read_config_word(bus, fn, 0x02, &devid)
		 && devid == PCI_DEVICE_ID_INTEL_82371SB_1)
		{
			byte stime;
			if (pcibios_read_config_byte(bus, fn, 0x44, &stime)) {
				if (hwif->io_base == 0x1f0) {
					s_clks = ~stime >> 6;
					r_clks = ~stime >> 4;
				} else {
					s_clks = ~stime >> 2;
					r_clks = ~stime;
				}
				s_clks = (s_clks & 3) + 2;
				r_clks = (r_clks & 3) + 1;
				printk("                   slave: sample_CLKs=%d, recovery_CLKs=%d\n",
		 			s_clks, r_clks);
			}
		}
		print_triton_drive_flags (0, time & 0xf);
		print_triton_drive_flags (1, (time >> 4) & 0xf);
#endif /* DISPLAY_TRITON_TIMINGS */
	}

quit: if (rc) printk("ide: pcibios access failed - %s\n", pcibios_strerror(rc));
}

void ide_init_promise (byte bus, byte fn, ide_hwif_t *hwif0, ide_hwif_t *hwif1, unsigned short dma)
{
	int rc;
	unsigned short pcicmd;
	unsigned int bmiba = 0;

	printk("ide: Enabling DMA for Promise Technology IDE Ultra-DMA 33 on PCI bus %d function %d, port 0x%04x\n", bus, fn, dma);
	if ((rc = pcibios_read_config_word(bus, fn, 0x04, &pcicmd)) || (pcicmd & 1) == 0 || (pcicmd & 4) == 0)
		goto abort;
	if ((rc = pcibios_read_config_dword(bus, fn, 0x20, &bmiba)))
		goto abort;
	bmiba &= 0xfff0;	/* extract port base address */
	if (bmiba != dma || !bmiba)
		goto abort;
	hwif0->chipset = ide_promise_udma;
	hwif1->chipset = ide_promise_udma;
	init_triton_dma(hwif0, bmiba);
	init_triton_dma(hwif1, bmiba + 0x08);
	return;
abort:
	printk(KERN_WARNING "ide: Promise/33 not configured correctly (BIOS)\n");
}<|MERGE_RESOLUTION|>--- conflicted
+++ resolved
@@ -129,8 +129,6 @@
 const char *good_dma_drives[] = {"Micropolis 2112A",
 				 "CONNER CTMA 4000",
 				 "CONNER CTT8000-A",
-<<<<<<< HEAD
-=======
 				 // Should work, but kvm/qemu seem to produce
 				 // issues:
 				 // hd1 irq timeout: status=0xd8 { Busy }
@@ -138,7 +136,6 @@
 				 // hd1: disabled DMA
 				 // ide0: reset: success
 				 //"QEMU HARDDISK",
->>>>>>> a8d8bf84
 				 NULL};
 
 /*
