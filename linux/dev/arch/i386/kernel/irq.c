--- conflicted
+++ resolved
@@ -204,15 +204,9 @@
 
   save_flags (flags);
   cli ();
-<<<<<<< HEAD
-  ndisabled[irq_nr]++;
-  assert (ndisabled[irq_nr] > 0);
-  if (ndisabled[irq_nr] == 1)
-=======
   ndisabled_irq[irq_nr]++;
   assert (ndisabled_irq[irq_nr] > 0);
   if (ndisabled_irq[irq_nr] == 1)
->>>>>>> 1b235de8
     mask_irq (irq_nr);
   restore_flags (flags);
 }
@@ -226,15 +220,9 @@
 
   save_flags (flags);
   cli ();
-<<<<<<< HEAD
-  assert (ndisabled[irq_nr] > 0);
-  ndisabled[irq_nr]--;
-  if (ndisabled[irq_nr] == 0)
-=======
   assert (ndisabled_irq[irq_nr] > 0);
   ndisabled_irq[irq_nr]--;
   if (ndisabled_irq[irq_nr] == 0)
->>>>>>> 1b235de8
     unmask_irq (irq_nr);
   restore_flags (flags);
 }
