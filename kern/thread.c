--- conflicted
+++ resolved
@@ -375,12 +375,9 @@
 
 #if	NCPUS > 1
 	/* thread_template.last_processor  (later) */
-<<<<<<< HEAD
 	thread_template.migration_count = 0;
 	thread_template.cache_warmth = 0;
-=======
 	thread_template.cpu_affinity = CPU_AFFINITY_ANY; /* can run on any CPU by default */
->>>>>>> 9c6e2efc
 #endif	/* NCPUS > 1 */
 
 	/*
