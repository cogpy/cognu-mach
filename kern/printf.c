/* 
 * Mach Operating System
 * Copyright (c) 1993 Carnegie Mellon University
 * All Rights Reserved.
 * 
 * Permission to use, copy, modify and distribute this software and its
 * documentation is hereby granted, provided that both the copyright
 * notice and this permission notice appear in all copies of the
 * software, derivative works or modified versions, and any portions
 * thereof, and that both notices appear in supporting documentation.
 * 
 * CARNEGIE MELLON ALLOWS FREE USE OF THIS SOFTWARE IN ITS "AS IS"
 * CONDITION.  CARNEGIE MELLON DISCLAIMS ANY LIABILITY OF ANY KIND FOR
 * ANY DAMAGES WHATSOEVER RESULTING FROM THE USE OF THIS SOFTWARE.
 * 
 * Carnegie Mellon requests users of this software to return to
 * 
 *  Software Distribution Coordinator  or  Software.Distribution@CS.CMU.EDU
 *  School of Computer Science
 *  Carnegie Mellon University
 *  Pittsburgh PA 15213-3890
 * 
 * any improvements or extensions that they make and grant Carnegie Mellon
 * the rights to redistribute these changes.
 */
/*
 *  Common code for printf et al.
 *
 *  The calling routine typically takes a variable number of arguments,
 *  and passes the address of the first one.  This implementation
 *  assumes a straightforward, stack implementation, aligned to the
 *  machine's wordsize.  Increasing addresses are assumed to point to
 *  successive arguments (left-to-right), as is the case for a machine
 *  with a downward-growing stack with arguments pushed right-to-left.
 *
 *  To write, for example, fprintf() using this routine, the code
 *
 *	fprintf(fd, format, args)
 *	FILE *fd;
 *	char *format;
 *	{
 *	va_list listp;
 *	va_start(listp, fmt);
 *	_doprnt(format, &args, fd);
 *	va_end(listp);
 *	}
 *
 *  would suffice.  (This example does not handle the fprintf's "return
 *  value" correctly, but who looks at the return value of fprintf
 *  anyway?)
 *
 *  This version implements the following printf features:
 *
 *	%d	decimal conversion
 *	%u	unsigned conversion
 *	%p      pointer address
 *	%x	hexadecimal conversion
 *	%X	hexadecimal conversion with capital letters
 *	%o	octal conversion
 *	%c	character
 *	%s	string
 *	%m.n	field width, precision
 *	%-m.n	left adjustment
 *	%0m.n	zero-padding
 *	%*.*	width and precision taken from arguments
 *
 *  This version does not implement %f, %e, or %g.  It accepts, but
 *  ignores, an `l' as in %ld, %lo, %lx, and %lu, and therefore will not
 *  work correctly on machines for which sizeof(long) != sizeof(int).
 *  It does not even parse %D, %O, or %U; you should be using %ld, %o and
 *  %lu if you mean long conversion.
 *
 *  As mentioned, this version does not return any reasonable value.
 *
 *  Permission is granted to use, modify, or propagate this code as
 *  long as this notice is incorporated.
 *
 *  Steve Summit 3/25/87
 */

/*
 * Added formats for decoding device registers:
 *
 * printf("reg = %b", regval, "<base><arg>*")
 *
 * where <base> is the output base expressed as a control character:
 * i.e. '\10' gives octal, '\20' gives hex.  Each <arg> is a sequence of
 * characters, the first of which gives the bit number to be inspected
 * (origin 1), and the rest (up to a control character (<= 32)) give the
 * name of the register.  Thus
 *	printf("reg = %b\n", 3, "\10\2BITTWO\1BITONE")
 * would produce
 *	reg = 3<BITTWO,BITONE>
 *
 * If the second character in <arg> is also a control character, it
 * indicates the last bit of a bit field.  In this case, printf will extract
 * bits <1> to <2> and print it.  Characters following the second control
 * character are printed before the bit field.
 *	printf("reg = %b\n", 0xb, "\10\4\3FIELD1=\2BITTWO\1BITONE")
 * would produce
 *	reg = b<FIELD1=2,BITONE>
 */
/*
 * Added for general use:
 *	#	prefix for alternate format:
 *		0x (0X) for hex
 *		leading 0 for octal
 *	+	print '+' if positive
 *	blank	print ' ' if positive
 *
 *	z	signed hexadecimal
 *	r	signed, 'radix'
 *	n	unsigned, 'radix'
 *
 *	D,U,O,Z	same as corresponding lower-case versions
 *		(compatibility)
 */

#include <stdarg.h>
#include <string.h>
#include <device/cons.h>
#include <kern/printf.h>
#include <mach/boolean.h>
#include <mach/time_value.h>
#include <kern/mach_clock.h>
#include <kern/host.h>
#include <kern/constants.h>

/* Console timestamp support */
boolean_t console_timestamps_enabled = TRUE;
static time_value64_t console_start_time;
static boolean_t console_timestamp_initialized = FALSE;
static console_timestamp_format_t console_timestamp_format = TIMESTAMP_FORMAT_RELATIVE;

/*
 * Initialize console timestamp functionality
 */
void console_timestamp_init(void)
{
	if (console_timestamp_initialized)
		return;
	
	/* Record the current uptime as our reference point */
	console_start_time = uptime;
	console_timestamp_initialized = TRUE;
}

/*
 * Wrapper for cnputc to match printnum signature
 */
static void
cnputc_wrapper(char c, vm_offset_t arg)
{
	cnputc(c);
}

/*
 * Print a timestamp to the console
 * Format depends on console_timestamp_format setting
 */
void console_print_timestamp(void)
{
	time_value64_t current_uptime, relative_time;
	int seconds, milliseconds, microseconds;
	
	if (!console_timestamps_enabled || !console_timestamp_initialized)
		return;
	
	/* Get current uptime and calculate relative time */
	current_uptime = uptime;
	relative_time = current_uptime;
	time_value64_sub(&relative_time, &console_start_time);
	
	seconds = (int)relative_time.seconds;
<<<<<<< HEAD
	milliseconds = (int)(relative_time.nanoseconds / 1000000);
	microseconds = (int)((relative_time.nanoseconds % 1000000) / 1000);
=======
	milliseconds = (int)(relative_time.nanoseconds / NANOSECONDS_PER_MILLISEC);
>>>>>>> 881d02fd
	
	/* Print timestamp based on format */
	cnputc('[');
	
	switch (console_timestamp_format) {
	case TIMESTAMP_FORMAT_RELATIVE:
		/* [seconds.milliseconds] format */
		printnum(seconds, 10, cnputc_wrapper, 0);
		cnputc('.');
		if (milliseconds < 100) cnputc('0');
		if (milliseconds < 10) cnputc('0');
		printnum(milliseconds, 10, cnputc_wrapper, 0);
		break;
		
	case TIMESTAMP_FORMAT_UPTIME:
		/* [uptime] absolute format */
		printnum((int)current_uptime.seconds, 10, cnputc_wrapper, 0);
		cnputc('.');
		int abs_ms = (int)(current_uptime.nanoseconds / 1000000);
		if (abs_ms < 100) cnputc('0');
		if (abs_ms < 10) cnputc('0');
		printnum(abs_ms, 10, cnputc_wrapper, 0);
		break;
		
	case TIMESTAMP_FORMAT_SIMPLE:
		/* [sss.mmm] simple format */
		if (seconds < 100) cnputc('0');
		if (seconds < 10) cnputc('0');
		printnum(seconds, 10, cnputc_wrapper, 0);
		cnputc('.');
		if (milliseconds < 100) cnputc('0');
		if (milliseconds < 10) cnputc('0');
		printnum(milliseconds, 10, cnputc_wrapper, 0);
		break;
		
	case TIMESTAMP_FORMAT_PRECISE:
		/* [sss.mmm.uuu] precise format with microseconds */
		if (seconds < 100) cnputc('0');
		if (seconds < 10) cnputc('0');
		printnum(seconds, 10, cnputc_wrapper, 0);
		cnputc('.');
		if (milliseconds < 100) cnputc('0');
		if (milliseconds < 10) cnputc('0');
		printnum(milliseconds, 10, cnputc_wrapper, 0);
		cnputc('.');
		if (microseconds < 100) cnputc('0');
		if (microseconds < 10) cnputc('0');
		printnum(microseconds, 10, cnputc_wrapper, 0);
		break;
	}
	
	cnputc(']');
	cnputc(' ');
}

/*
 * Configuration functions for timestamp behavior
 */
void console_timestamp_enable(boolean_t enable)
{
	console_timestamps_enabled = enable;
}

boolean_t console_timestamp_is_enabled(void)
{
	return console_timestamps_enabled;
}

void console_timestamp_set_format(console_timestamp_format_t format)
{
	console_timestamp_format = format;
}

console_timestamp_format_t console_timestamp_get_format(void)
{
	return console_timestamp_format;
}

void console_timestamp_get_boot_time(time_value64_t *boot_time)
{
	if (boot_time) {
		*boot_time = console_start_time;
	}
}


#define isdigit(d) ((d) >= '0' && (d) <= '9')
#define Ctod(c) ((c) - '0')

#define MAXBUF (sizeof(long long int) * 8)	 /* enough for binary */


void printnum(
	unsigned long long	u,
	int			base,
	void			(*putc)( char, vm_offset_t ),
	vm_offset_t		putc_arg)
{
	char	buf[MAXBUF];	/* build number here */
	char *	p = &buf[MAXBUF-1];
	static char digs[] = "0123456789abcdef";

	do {
	    *p-- = digs[u % base];
	    u /= base;
	} while (u != 0);

	while (++p != &buf[MAXBUF])
	    (*putc)(*p, putc_arg);

}

boolean_t	_doprnt_truncates = FALSE;

void _doprnt(
	const char 	*fmt,
	va_list		argp,
					/* character output routine */
 	void		(*putc)( char, vm_offset_t),
	int		radix,		/* default radix - for '%r' */
	vm_offset_t	putc_arg)
{
	int		length;
	int		prec;
	boolean_t	ladjust;
	char		padc;
	long long	n;
	unsigned long long	u;
	int		have_long_long;
	int		plus_sign;
	int		sign_char;
	boolean_t	altfmt, truncate;
	int		base;
	char		c;

	while ((c = *fmt) != '\0') {
	    if (c != '%') {
		(*putc)(c, putc_arg);
		fmt++;
		continue;
	    }

	    fmt++;

	    length = 0;
	    prec = -1;
	    ladjust = FALSE;
	    padc = ' ';
	    plus_sign = 0;
	    sign_char = 0;
	    altfmt = FALSE;
	    have_long_long = FALSE;

	    while (TRUE) {
		c = *fmt;
		if (c == '#') {
		    altfmt = TRUE;
		}
		else if (c == '-') {
		    ladjust = TRUE;
		}
		else if (c == '+') {
		    plus_sign = '+';
		}
		else if (c == ' ') {
		    if (plus_sign == 0)
			plus_sign = ' ';
		}
		else
		    break;
		fmt++;
	    }

	    if (c == '0') {
		padc = '0';
		c = *++fmt;
	    }

	    if (isdigit(c)) {
		while(isdigit(c)) {
		    length = 10 * length + Ctod(c);
		    c = *++fmt;
		}
	    }
	    else if (c == '*') {
		length = va_arg(argp, int);
		c = *++fmt;
		if (length < 0) {
		    ladjust = !ladjust;
		    length = -length;
		}
	    }

	    if (c == '.') {
		c = *++fmt;
		if (isdigit(c)) {
		    prec = 0;
		    while(isdigit(c)) {
			prec = 10 * prec + Ctod(c);
			c = *++fmt;
		    }
		}
		else if (c == '*') {
		    prec = va_arg(argp, int);
		    c = *++fmt;
		}
	    }

	    if (c == 'l')
		c = *++fmt;	/* need it if sizeof(int) < sizeof(long) */
	    if (c == 'l') {
		c = *++fmt;	/* handle `long long' */
		have_long_long = TRUE;
	    }

	    truncate = FALSE;

	    switch(c) {
		case 'b':
		case 'B':
		{
		    char 	*p;
		    boolean_t	any;
		    int  	i;

		    if (! have_long_long)
		      u = va_arg(argp, unsigned long);
		    else
		      u = va_arg(argp, unsigned long long);
		    p = va_arg(argp, char *);
		    base = *p++;
		    printnum(u, base, putc, putc_arg);

		    if (u == 0)
			break;

		    any = FALSE;
		    while ((i = *p++)) {
			/* NOTE: The '32' here is because ascii space */
			if (*p <= 32) {
			    /*
			     * Bit field
			     */
			    int j;
			    if (any)
				(*putc)(',', putc_arg);
			    else {
				(*putc)('<', putc_arg);
				any = TRUE;
			    }
			    j = *p++;
			    for (; (c = *p) > 32; p++)
				(*putc)(c, putc_arg);
			    printnum((unsigned)( (u>>(j-1)) & ((2<<(i-j))-1)),
					base, putc, putc_arg);
			}
			else if (u & (1<<(i-1))) {
			    if (any)
				(*putc)(',', putc_arg);
			    else {
				(*putc)('<', putc_arg);
				any = TRUE;
			    }
			    for (; (c = *p) > 32; p++)
				(*putc)(c, putc_arg);
			}
			else {
			    for (; *p > 32; p++)
				continue;
			}
		    }
		    if (any)
			(*putc)('>', putc_arg);
		    break;
		}

		case 'c':
		    c = va_arg(argp, int);
		    (*putc)(c, putc_arg);
		    break;

		case 's':
		{
		    char *p;
		    char *p2;

            if (prec == -1)
		prec = PRINTF_MAX_PRECISION;	/* MAXINT */

		    p = va_arg(argp, char *);

		    if (p == (char *)0)
			p = "";

		    if (length > 0 && !ladjust) {
			n = 0;
			p2 = p;

			for (; *p != '\0' && n < prec; p++)
			    n++;

			p = p2;

			while (n < length) {
			    (*putc)(' ', putc_arg);
			    n++;
			}
		    }

		    n = 0;

		    while (*p != '\0') {
			if (++n > prec)
			    break;

			(*putc)(*p++, putc_arg);
		    }

		    if (n < length && ladjust) {
			while (n < length) {
			    (*putc)(' ', putc_arg);
			    n++;
			}
		    }

		    break;
		}

		case 'o':
		    truncate = _doprnt_truncates;
		case 'O':
		    base = 8;
		    goto print_unsigned;

		case 'd':
		    truncate = _doprnt_truncates;
		case 'D':
		    base = 10;
		    goto print_signed;

		case 'u':
		    truncate = _doprnt_truncates;
		case 'U':
		    base = 10;
		    goto print_unsigned;

		case 'p':
		case 'x':
		    truncate = _doprnt_truncates;
		case 'X':
		    base = 16;
		    goto print_unsigned;

		case 'z':
		    truncate = _doprnt_truncates;
		case 'Z':
		    base = 16;
		    goto print_signed;

		case 'r':
		    truncate = _doprnt_truncates;
		case 'R':
		    base = radix;
		    goto print_signed;

		case 'n':
		    truncate = _doprnt_truncates;
		case 'N':
		    base = radix;
		    goto print_unsigned;

		print_signed:
		    if (! have_long_long)
		      n = va_arg(argp, long);
		    else
		      n = va_arg(argp, long long);
		    if (n >= 0) {
			u = n;
			sign_char = plus_sign;
		    }
		    else {
			u = -n;
			sign_char = '-';
		    }
		    goto print_num;

		print_unsigned:
		    if (! have_long_long)
		      u = va_arg(argp, unsigned long);
		    else
		      u = va_arg(argp, unsigned long long);
		    goto print_num;

		print_num:
		{
		    char	buf[MAXBUF];	/* build number here */
		    char *	p = &buf[MAXBUF-1];
		    static char digits[] = "0123456789abcdef";
		    char *prefix = 0;

		    if (truncate) u = (long)((int)(u));

		    if (u != 0 && altfmt) {
			if (base == 8)
			    prefix = "0";
			else if (base == 16)
			    prefix = "0x";
		    }

		    do {
			*p-- = digits[u % base];
			u /= base;
		    } while (u != 0);

		    length -= (&buf[MAXBUF-1] - p);
		    if (sign_char)
			length--;
		    if (prefix)
			length -= strlen(prefix);

		    if (padc == ' ' && !ladjust) {
			/* blank padding goes before prefix */
			while (--length >= 0)
			    (*putc)(' ', putc_arg);
		    }
		    if (sign_char)
			(*putc)(sign_char, putc_arg);
		    if (prefix)
			while (*prefix)
			    (*putc)(*prefix++, putc_arg);
		    if (padc == '0') {
			/* zero padding goes after sign and prefix */
			while (--length >= 0)
			    (*putc)('0', putc_arg);
		    }
		    while (++p != &buf[MAXBUF])
			(*putc)(*p, putc_arg);

		    if (ladjust) {
			while (--length >= 0)
			    (*putc)(' ', putc_arg);
		    }
		    break;
		}

		case '\0':
		    fmt--;
		    break;

		default:
		    (*putc)(c, putc_arg);
	    }
	fmt++;
	}
}

/*
 * Printing (to console)
 */

int vprintf(const char *fmt, va_list listp)
{
	_doprnt(fmt, listp, (void (*)( char, vm_offset_t)) cnputc, 16, 0);
	return 0;
}

/*VARARGS1*/
int printf(const char *fmt, ...)
{
	va_list	listp;
	
	/* Print timestamp if enabled and this is a new line */
	if (console_timestamps_enabled && console_timestamp_initialized) {
		static boolean_t at_line_start = TRUE;
		
		/* Check if we're at the start of a new line */
		if (at_line_start && fmt && *fmt != '\0') {
			console_print_timestamp();
			at_line_start = FALSE;
		}
		
		/* Check if this printf ends with a newline */
		if (fmt) {
			size_t len = strlen(fmt);
			if (len > 0 && fmt[len-1] == '\n') {
				at_line_start = TRUE;
			}
		}
	}
	
	va_start(listp, fmt);
	vprintf(fmt, listp);
	va_end(listp);
	return 0;
}

int	indent = 0;

/*
 * Printing (to console) with indentation.
 */
/*VARARGS1*/
void iprintf(const char *fmt, ...)
{
	va_list	listp;
	int i;

	for (i = indent; i > 0; ){
	    if (i >= 8) {
		printf("\t");
		i -= 8;
	    }
	    else {
		printf(" ");
		i--;
	    }
	}
	va_start(listp, fmt);
	_doprnt(fmt, listp, (void (*)( char, vm_offset_t)) cnputc, 16, 0);
	va_end(listp);
}

/*
 * Printing to generic buffer
 * Returns #bytes printed.
 * Strings are zero-terminated.
 */
static void
sputc(
	char		c,
	vm_offset_t	arg)
{
	char	**bufp = (char **) arg;
	char	*p = *bufp;
	*p++ = c;
	*bufp = p;
}

int
sprintf(char *buf, const char *fmt, ...)
{
	va_list	listp;
	char	*start = buf;

	va_start(listp, fmt);
	_doprnt(fmt, listp, sputc, 16, (vm_offset_t)&buf);
	va_end(listp);

	*buf = 0;
	return (buf - start);
}

struct vsnprintf_cookie
{
  char *buf;
  int index;
  int max_len;
};

static void
snputc(char c, vm_offset_t arg)
{
  struct vsnprintf_cookie *cookie = (void *) arg;

  if (cookie->index < cookie->max_len)
    cookie->buf[cookie->index ++] = c;
}

int
vsnprintf(char *buf, size_t size, const char *fmt, va_list args)
{
  struct vsnprintf_cookie cookie
    = { .buf = buf, .index = 0, .max_len = size };

  _doprnt (fmt, args, snputc, 16, (vm_offset_t)&cookie);
  cookie.buf[cookie.index] = '\0';

  return cookie.index;
}

int
snprintf(char *buf, size_t size, const char *fmt, ...)
{
	int written;
	va_list	listp;
	va_start(listp, fmt);
	written = vsnprintf(buf, size, fmt, listp);
	va_end(listp);
	return written;
}

void safe_gets(
	char *str,
	int  maxlen)
{
	char *lp;
	int c;
	char *strmax = str + maxlen - 1; /* allow space for trailing 0 */

	lp = str;
	for (;;) {
		c = cngetc();
		switch (c) {
		case '\n':
		case '\r':
			printf("\n");
			*lp++ = 0;
			return;
			
		case '\b':
		case '#':
		case '\177':
			if (lp > str) {
				printf("\b \b");
				lp--;
			}
			continue;

		case '@':
		case 'u'&037:
			lp = str;
			printf("\n\r");
			continue;

		default:
			if (c >= ' ' && c < '\177') {
				if (lp < strmax) {
					*lp++ = c;
					printf("%c", c);
				}
				else {
					printf("%c", '\007'); /* beep */
				}
			}
		}
	}
}<|MERGE_RESOLUTION|>--- conflicted
+++ resolved
@@ -172,12 +172,12 @@
 	time_value64_sub(&relative_time, &console_start_time);
 	
 	seconds = (int)relative_time.seconds;
-<<<<<<< HEAD
+//<<<<<<< copilot/fix-18
 	milliseconds = (int)(relative_time.nanoseconds / 1000000);
 	microseconds = (int)((relative_time.nanoseconds % 1000000) / 1000);
-=======
-	milliseconds = (int)(relative_time.nanoseconds / NANOSECONDS_PER_MILLISEC);
->>>>>>> 881d02fd
+//=======
+//	milliseconds = (int)(relative_time.nanoseconds / NANOSECONDS_PER_MILLISEC);
+//>>>>>>> master
 	
 	/* Print timestamp based on format */
 	cnputc('[');
