/*
 * Mach Operating System
 * Copyright (c) 1991,1990,1989,1988,1987 Carnegie Mellon University.
 * Copyright (c) 1993,1994 The University of Utah and
 * the Computer Systems Laboratory (CSL).
 * All rights reserved.
 *
 * Permission to use, copy, modify and distribute this software and its
 * documentation is hereby granted, provided that both the copyright
 * notice and this permission notice appear in all copies of the
 * software, derivative works or modified versions, and any portions
 * thereof, and that both notices appear in supporting documentation.
 *
 * CARNEGIE MELLON, THE UNIVERSITY OF UTAH AND CSL ALLOW FREE USE OF
 * THIS SOFTWARE IN ITS "AS IS" CONDITION, AND DISCLAIM ANY LIABILITY
 * OF ANY KIND FOR ANY DAMAGES WHATSOEVER RESULTING FROM THE USE OF
 * THIS SOFTWARE.
 *
 * Carnegie Mellon requests users of this software to return to
 *
 *  Software Distribution Coordinator  or  Software.Distribution@CS.CMU.EDU
 *  School of Computer Science
 *  Carnegie Mellon University
 *  Pittsburgh PA 15213-3890
 *
 * any improvements or extensions that they make and grant Carnegie Mellon
 * the rights to redistribute these changes.
 */
/*
 *	File:	kern/lock.c
 *	Author:	Avadis Tevanian, Jr., Michael Wayne Young
 *	Date:	1985
 *
 *	Locking primitives implementation
 */

#include <string.h>

#include <kern/debug.h>
#include <kern/lock.h>
#include <kern/thread.h>
#include <kern/sched_prim.h>
#if	MACH_KDB
#include <machine/db_machdep.h>
#include <ddb/db_output.h>
#include <ddb/db_sym.h>
#endif


#if	NCPUS > 1

/*
 *	Module:		lock
 *	Function:
 *		Provide reader/writer sychronization.
 *	Implementation:
 *		Simple interlock on a bit.  Readers first interlock,
 *		increment the reader count, then let go.  Writers hold
 *		the interlock (thus preventing further readers), and
 *		wait for already-accepted readers to go away.
 */

/*
 *	The simple-lock routines are the primitives out of which
 *	the lock package is built.  The implementation is left
 *	to the machine-dependent code.
 */

#ifdef	notdef
/*
 *	A sample implementation of simple locks.
 *	assumes:
 *		boolean_t test_and_set(boolean_t *)
 *			indivisibly sets the boolean to TRUE
 *			and returns its old value
 *		and that setting a boolean to FALSE is indivisible.
 */
/*
 *	simple_lock_init initializes a simple lock.  A simple lock
 *	may only be used for exclusive locks.
 */

void simple_lock_init(simple_lock_t l)
{
	*(boolean_t *)l = FALSE;
}

void simple_lock(simple_lock_t l)
{
	while (test_and_set((boolean_t *)l))
		continue;
}

void simple_unlock(simple_lock_t l)
{
	*(boolean_t *)l = FALSE;
}

boolean_t simple_lock_try(simple_lock_t l)
{
    	return (!test_and_set((boolean_t *)l));
}
#endif	/* notdef */
#endif	/* NCPUS > 1 */

#if	NCPUS > 1
static int lock_wait_time = 100;
#else	/* NCPUS > 1 */

	/*
	 * 	It is silly to spin on a uni-processor as if we
	 *	thought something magical would happen to the
	 *	want_write bit while we are executing.
	 */
static int lock_wait_time = 0;
#endif	/* NCPUS > 1 */

#if	MACH_SLOCKS && NCPUS == 1
/*
 *	This code does not protect simple_locks_taken and simple_locks_info.
 *	It works despite the fact that interrupt code does use simple locks.
 *	This is because interrupts use locks in a stack-like manner.
 *	Each interrupt releases all the locks it acquires, so the data
 *	structures end up in the same state after the interrupt as before.
 *	The only precaution necessary is that simple_locks_taken be
 *	incremented first and decremented last, so that interrupt handlers
 *	don't over-write active slots in simple_locks_info.
 */

unsigned int simple_locks_taken = 0;

#define	NSLINFO	1000		/* maximum number of locks held */

struct simple_locks_info {
	simple_lock_t l;
	const char *expr;
	const char *loc;
} simple_locks_info[NSLINFO];

int do_check_simple_locks = 1;

void check_simple_locks(void)
{
	assert(! do_check_simple_locks || simple_locks_taken == 0);
}

void check_simple_locks_enable(void)
{
	do_check_simple_locks = 1;
}

void check_simple_locks_disable(void)
{
	do_check_simple_locks = 0;
}

/* Need simple lock sanity checking code if simple locks are being
   compiled in, and we are compiling for a uniprocessor. */

void simple_lock_init(
	simple_lock_t l)
{
	l->lock_data = 0;
}

void _simple_lock(
	simple_lock_t l,
	const char *expression,
	const char *location)
{
	struct simple_locks_info *info;

	assert(l->lock_data == 0);

	l->lock_data = 1;

	info = &simple_locks_info[simple_locks_taken++];
	barrier();
	info->l = l;
<<<<<<< HEAD
	/* XXX we want our return address, if possible */
#if defined(__i386__) || defined(__x86_64__)
	info->ra = *((unsigned long *)&l - 1);
#endif	/* i386 */
=======
	info->expr = expression;
	info->loc = location;
>>>>>>> e8d448c1
}

boolean_t _simple_lock_try(
	simple_lock_t l,
	const char *expression,
	const char *location)
{
	struct simple_locks_info *info;

	if (l->lock_data != 0)
		return FALSE;

	l->lock_data = 1;

	info = &simple_locks_info[simple_locks_taken++];
	barrier();
	info->l = l;
<<<<<<< HEAD
	/* XXX we want our return address, if possible */
#if defined(__i386__) || defined(__x86_64__)
	info->ra = *((unsigned long *)&l - 1);
#endif	/* i386 */
=======
	info->expr = expression;
	info->loc = location;
>>>>>>> e8d448c1

	return TRUE;
}

void simple_unlock(
	simple_lock_t l)
{
	assert(l->lock_data != 0);

	l->lock_data = 0;

	if (simple_locks_info[simple_locks_taken-1].l != l) {
		unsigned int i = simple_locks_taken;

		/* out-of-order unlocking */

		do
			if (i == 0)
				panic("simple_unlock");
		while (simple_locks_info[--i].l != l);

		simple_locks_info[i] = simple_locks_info[simple_locks_taken-1];
	}
	barrier();
	simple_locks_taken--;
	simple_locks_info[simple_locks_taken] = (struct simple_locks_info) {0};
}

#endif	/* MACH_SLOCKS && NCPUS == 1 */

/*
 *	Routine:	lock_init
 *	Function:
 *		Initialize a lock; required before use.
 *		Note that clients declare the "struct lock"
 *		variables and then initialize them, rather
 *		than getting a new one from this module.
 */
void lock_init(
	lock_t		l,
	boolean_t	can_sleep)
{
	memset(l, 0, sizeof(lock_data_t));
	simple_lock_init(&l->interlock);
	l->want_write = FALSE;
	l->want_upgrade = FALSE;
	l->read_count = 0;
	l->can_sleep = can_sleep;
	l->thread = (struct thread *)-1;	/* XXX */
	l->recursion_depth = 0;
}

void lock_sleepable(
	lock_t		l,
	boolean_t	can_sleep)
{
	simple_lock(&l->interlock);
	l->can_sleep = can_sleep;
	simple_unlock(&l->interlock);
}


/*
 *	Sleep locks.  These use the same data structure and algorithm
 *	as the spin locks, but the process sleeps while it is waiting
 *	for the lock.  These work on uniprocessor systems.
 */

void lock_write(
	lock_t	l)
{
	int	i;

	check_simple_locks();
	simple_lock(&l->interlock);

	if (l->thread == current_thread()) {
		/*
		 *	Recursive lock.
		 */
		l->recursion_depth++;
		simple_unlock(&l->interlock);
		return;
	}

	/*
	 *	Try to acquire the want_write bit.
	 */
	while (l->want_write) {
		if ((i = lock_wait_time) > 0) {
			simple_unlock(&l->interlock);
			while (--i > 0 && l->want_write)
				continue;
			simple_lock(&l->interlock);
		}

		if (l->can_sleep && l->want_write) {
			l->waiting = TRUE;
			thread_sleep(l,
				simple_lock_addr(l->interlock), FALSE);
			simple_lock(&l->interlock);
		}
	}
	l->want_write = TRUE;

	/* Wait for readers (and upgrades) to finish */

	while ((l->read_count != 0) || l->want_upgrade) {
		if ((i = lock_wait_time) > 0) {
			simple_unlock(&l->interlock);
			while (--i > 0 && (l->read_count != 0 ||
					l->want_upgrade))
				continue;
			simple_lock(&l->interlock);
		}

		if (l->can_sleep && (l->read_count != 0 || l->want_upgrade)) {
			l->waiting = TRUE;
			thread_sleep(l,
				simple_lock_addr(l->interlock), FALSE);
			simple_lock(&l->interlock);
		}
	}
#if MACH_LDEBUG
	l->writer = current_thread();
#endif	/* MACH_LDEBUG */
	simple_unlock(&l->interlock);
}

void lock_done(
	lock_t	l)
{
	simple_lock(&l->interlock);

	if (l->read_count != 0)
		l->read_count--;
	else
	if (l->recursion_depth != 0)
		l->recursion_depth--;
	else
	if (l->want_upgrade)
	 	l->want_upgrade = FALSE;
	else {
	 	l->want_write = FALSE;
#if MACH_LDEBUG
		l->writer = THREAD_NULL;
#endif	/* MACH_LDEBUG */
	}

	/*
	 *	There is no reason to wakeup a waiting thread
	 *	if the read-count is non-zero.  Consider:
	 *		we must be dropping a read lock
	 *		threads are waiting only if one wants a write lock
	 *		if there are still readers, they can't proceed
	 */

	if (l->waiting && (l->read_count == 0)) {
		l->waiting = FALSE;
		thread_wakeup(l);
	}

	simple_unlock(&l->interlock);
}

void lock_read(
	lock_t	l)
{
	int	i;

	check_simple_locks();
	simple_lock(&l->interlock);

	if (l->thread == current_thread()) {
		/*
		 *	Recursive lock.
		 */
		l->read_count++;
		simple_unlock(&l->interlock);
		return;
	}

	while (l->want_write || l->want_upgrade) {
		if ((i = lock_wait_time) > 0) {
			simple_unlock(&l->interlock);
			while (--i > 0 && (l->want_write || l->want_upgrade))
				continue;
			simple_lock(&l->interlock);
		}

		if (l->can_sleep && (l->want_write || l->want_upgrade)) {
			l->waiting = TRUE;
			thread_sleep(l,
				simple_lock_addr(l->interlock), FALSE);
			simple_lock(&l->interlock);
		}
	}

	l->read_count++;
	simple_unlock(&l->interlock);
}

/*
 *	Routine:	lock_read_to_write
 *	Function:
 *		Improves a read-only lock to one with
 *		write permission.  If another reader has
 *		already requested an upgrade to a write lock,
 *		no lock is held upon return.
 *
 *		Returns TRUE if the upgrade *failed*.
 */
boolean_t lock_read_to_write(
	lock_t	l)
{
	int	i;

	check_simple_locks();
	simple_lock(&l->interlock);

	l->read_count--;

	if (l->thread == current_thread()) {
		/*
		 *	Recursive lock.
		 */
		l->recursion_depth++;
		simple_unlock(&l->interlock);
		return(FALSE);
	}

	if (l->want_upgrade) {
		/*
		 *	Someone else has requested upgrade.
		 *	Since we've released a read lock, wake
		 *	him up.
		 */
		if (l->waiting && (l->read_count == 0)) {
			l->waiting = FALSE;
			thread_wakeup(l);
		}

		simple_unlock(&l->interlock);
		return TRUE;
	}

	l->want_upgrade = TRUE;

	while (l->read_count != 0) {
		if ((i = lock_wait_time) > 0) {
			simple_unlock(&l->interlock);
			while (--i > 0 && l->read_count != 0)
				continue;
			simple_lock(&l->interlock);
		}

		if (l->can_sleep && l->read_count != 0) {
			l->waiting = TRUE;
			thread_sleep(l,
				simple_lock_addr(l->interlock), FALSE);
			simple_lock(&l->interlock);
		}
	}

#if MACH_LDEBUG
	l->writer = current_thread();
#endif	/* MACH_LDEBUG */
	simple_unlock(&l->interlock);
	return FALSE;
}

void lock_write_to_read(
	lock_t	l)
{
	simple_lock(&l->interlock);
#if MACH_LDEBUG
	assert(l->writer == current_thread());
#endif	/* MACH_LDEBUG */

	l->read_count++;
	if (l->recursion_depth != 0)
		l->recursion_depth--;
	else
	if (l->want_upgrade)
		l->want_upgrade = FALSE;
	else
	 	l->want_write = FALSE;

	if (l->waiting) {
		l->waiting = FALSE;
		thread_wakeup(l);
	}

#if MACH_LDEBUG
	l->writer = THREAD_NULL;
#endif	/* MACH_LDEBUG */
	simple_unlock(&l->interlock);
}


/*
 *	Routine:	lock_try_write
 *	Function:
 *		Tries to get a write lock.
 *
 *		Returns FALSE if the lock is not held on return.
 */

boolean_t lock_try_write(
	lock_t	l)
{
	simple_lock(&l->interlock);

	if (l->thread == current_thread()) {
		/*
		 *	Recursive lock
		 */
		l->recursion_depth++;
		simple_unlock(&l->interlock);
		return TRUE;
	}

	if (l->want_write || l->want_upgrade || l->read_count) {
		/*
		 *	Can't get lock.
		 */
		simple_unlock(&l->interlock);
		return FALSE;
	}

	/*
	 *	Have lock.
	 */

	l->want_write = TRUE;
#if MACH_LDEBUG
	l->writer = current_thread();
#endif	/* MACH_LDEBUG */
	simple_unlock(&l->interlock);
	return TRUE;
}

/*
 *	Routine:	lock_try_read
 *	Function:
 *		Tries to get a read lock.
 *
 *		Returns FALSE if the lock is not held on return.
 */

boolean_t lock_try_read(
	lock_t	l)
{
	simple_lock(&l->interlock);

	if (l->thread == current_thread()) {
		/*
		 *	Recursive lock
		 */
		l->read_count++;
		simple_unlock(&l->interlock);
		return TRUE;
	}

	if (l->want_write || l->want_upgrade) {
		simple_unlock(&l->interlock);
		return FALSE;
	}

	l->read_count++;
	simple_unlock(&l->interlock);
	return TRUE;
}

/*
 *	Routine:	lock_try_read_to_write
 *	Function:
 *		Improves a read-only lock to one with
 *		write permission.  If another reader has
 *		already requested an upgrade to a write lock,
 *		the read lock is still held upon return.
 *
 *		Returns FALSE if the upgrade *failed*.
 */
boolean_t lock_try_read_to_write(
	lock_t	l)
{
	check_simple_locks();
	simple_lock(&l->interlock);

	if (l->thread == current_thread()) {
		/*
		 *	Recursive lock
		 */
		l->read_count--;
		l->recursion_depth++;
		simple_unlock(&l->interlock);
		return TRUE;
	}

	if (l->want_upgrade) {
		simple_unlock(&l->interlock);
		return FALSE;
	}
	l->want_upgrade = TRUE;
	l->read_count--;

	while (l->read_count != 0) {
		l->waiting = TRUE;
		thread_sleep(l,
			simple_lock_addr(l->interlock), FALSE);
		simple_lock(&l->interlock);
	}

#if MACH_LDEBUG
	l->writer = current_thread();
#endif	/* MACH_LDEBUG */
	simple_unlock(&l->interlock);
	return TRUE;
}

/*
 *	Allow a process that has a lock for write to acquire it
 *	recursively (for read, write, or update).
 */
void lock_set_recursive(
	lock_t		l)
{
	simple_lock(&l->interlock);
#if MACH_LDEBUG
	assert(l->writer == current_thread());
#endif	/* MACH_LDEBUG */

	if (!l->want_write) {
		panic("lock_set_recursive: don't have write lock");
	}
	l->thread = current_thread();
	simple_unlock(&l->interlock);
}

/*
 *	Prevent a lock from being re-acquired.
 */
void lock_clear_recursive(
	lock_t		l)
{
	simple_lock(&l->interlock);
	if (l->thread != current_thread()) {
		panic("lock_clear_recursive: wrong thread");
	}
	if (l->recursion_depth == 0)
		l->thread = (struct thread *)-1;	/* XXX */
	simple_unlock(&l->interlock);
}

#if	MACH_KDB
#if	MACH_SLOCKS && NCPUS == 1
void db_show_all_slocks(void)
{
	int i;
	struct simple_locks_info *info;
	simple_lock_t l;

	for (i = 0; i < simple_locks_taken; i++) {
		info = &simple_locks_info[i];
		db_printf("%d: %s (", i, info->expr);
		db_printsym(info->l, DB_STGY_ANY);
		db_printf(") locked by %s\n", info->loc);
	}
}
#else	/* MACH_SLOCKS && NCPUS == 1 */
void db_show_all_slocks(void)
{
	db_printf("simple lock info not available\n");
}
#endif	/* MACH_SLOCKS && NCPUS == 1 */
#endif	/* MACH_KDB */<|MERGE_RESOLUTION|>--- conflicted
+++ resolved
@@ -177,15 +177,8 @@
 	info = &simple_locks_info[simple_locks_taken++];
 	barrier();
 	info->l = l;
-<<<<<<< HEAD
-	/* XXX we want our return address, if possible */
-#if defined(__i386__) || defined(__x86_64__)
-	info->ra = *((unsigned long *)&l - 1);
-#endif	/* i386 */
-=======
 	info->expr = expression;
 	info->loc = location;
->>>>>>> e8d448c1
 }
 
 boolean_t _simple_lock_try(
@@ -203,15 +196,8 @@
 	info = &simple_locks_info[simple_locks_taken++];
 	barrier();
 	info->l = l;
-<<<<<<< HEAD
-	/* XXX we want our return address, if possible */
-#if defined(__i386__) || defined(__x86_64__)
-	info->ra = *((unsigned long *)&l - 1);
-#endif	/* i386 */
-=======
 	info->expr = expression;
 	info->loc = location;
->>>>>>> e8d448c1
 
 	return TRUE;
 }
