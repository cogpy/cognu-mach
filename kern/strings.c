--- conflicted
+++ resolved
@@ -173,58 +173,6 @@
 	return string - 1 - ret;
 }
 
-char *strchr(const char *s, int c)
-{
-	for (; *s; s++)
-		if (*s == c)
-			return s;
-}
-
-/*
- * Abstract:
- *	strsep splits "string" into tokens separated by "delim", by putting a
- *	\0 at the first occurrence of some of the characters of delim, and
- *	advancing the pointer past it. It returns a pointer to the start of the
- *	string.
- */
-
-char *
-strsep(
-	char **stringp, const char *delim)
-{
-	char *c, *orig = *stringp;
-	if (orig == NULL)
-		return NULL;
-
-	for (c = *stringp; *c; c++)
-		if (strchr(delim, *c)) {
-			*c = 0;
-			*stringp = c+1;
-			return orig;
-		}
-
-	*stringp = NULL;
-	return orig;
-}
-
-/*
- * Abstract:
- *	strstr returns the first occurrence of "needle" in the "haystack"
- *	string, or NULL if there is none.
- */
-
-char *
-strstr(
-	const char *haystack, const char *needle)
-{
-	int n = strlen(needle);
-
-	for (; *haystack; haystack++) {
-		if (!strncmp(haystack, needle, n))
-			return (char*) haystack;
-	}
-}
-
 /*
  * Abstract:
  *	memset writes value "c" in the "n" bytes starting at address "s".
@@ -244,27 +192,6 @@
 
 	return _s;
 }
-<<<<<<< HEAD
-
-/*
- * Abstract:
- *	memcpy copies "n" bytes starting at address "s" to address "d".
- *	The return value is a pointer to the "d" string.
- */
-
-void *
-memcpy(
-	void *_d, const void *_s, size_t n)
-{
-	char *s = _s;
-	char *d = _d;
-	int i;
-
-	for (i = 0; i < n ; i++)
-		d[i] = s[i];
-
-	return _d;
-=======
 #endif
 
 /*
@@ -286,31 +213,11 @@
 	}
 
 	return (char *)s;
->>>>>>> e8d448c1
-}
-
-/*
- * Abstract:
-<<<<<<< HEAD
- *	memcmp compares "n" bytes starting at address "s1" with address "s2"
- *	The return value is negative, nul, or positive if s1 is, respectively,
- *	less than, the same as, or greater than s2.
- */
-
-int
-memcmp(
-	const void *_s1, const void *_s2, size_t n)
-{
-	char *s1 = _s1;
-	char *s2 = _s2;
-	int i;
-
-	for (i = 0; i < n ; i++)
-		if (s1[i] != s2[i])
-			return s1[i]-s2[i];
-
-	return 0;
-=======
+}
+
+
+/*
+ * Abstract:
  *	strsep extracts tokens from strings. If "*sp" is NULL, return NULL
  *	and do nothing. Otherwise, find the first token in string "*sp".
  *	Tokens are delimited by characters in the string "delim". If no
@@ -387,5 +294,4 @@
 
 		s++;
 	}
->>>>>>> e8d448c1
 }