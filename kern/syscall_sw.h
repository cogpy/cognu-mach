/*
 * Mach Operating System
 * Copyright (c) 1991,1990,1989,1988,1987 Carnegie Mellon University
 * All Rights Reserved.
 *
 * Permission to use, copy, modify and distribute this software and its
 * documentation is hereby granted, provided that both the copyright
 * notice and this permission notice appear in all copies of the
 * software, derivative works or modified versions, and any portions
 * thereof, and that both notices appear in supporting documentation.
 *
 * CARNEGIE MELLON ALLOWS FREE USE OF THIS SOFTWARE IN ITS "AS IS"
 * CONDITION.  CARNEGIE MELLON DISCLAIMS ANY LIABILITY OF ANY KIND FOR
 * ANY DAMAGES WHATSOEVER RESULTING FROM THE USE OF THIS SOFTWARE.
 *
 * Carnegie Mellon requests users of this software to return to
 *
 *  Software Distribution Coordinator  or  Software.Distribution@CS.CMU.EDU
 *  School of Computer Science
 *  Carnegie Mellon University
 *  Pittsburgh PA 15213-3890
 *
 * any improvements or extensions that they make and grant Carnegie Mellon
 * the rights to redistribute these changes.
 */

#ifndef	_KERN_SYSCALL_SW_H_
#define	_KERN_SYSCALL_SW_H_

/*
 *	mach_trap_stack indicates the trap may discard
 *	its kernel stack.  Some architectures may need
 *	to save more state in the pcb for these traps.
 */

typedef struct {
	int		mach_trap_arg_count;
	int		(*mach_trap_function)();
	boolean_t	mach_trap_stack;
<<<<<<< HEAD
	int		mach_trap_unused;
#ifdef __x86_64__
	long		unused;
#endif
=======
	const char	*mach_trap_name;
>>>>>>> e8d448c1
} mach_trap_t;

extern mach_trap_t	mach_trap_table[];
extern int		mach_trap_count;

#define	MACH_TRAP(name, arg_count)		\
		{ (arg_count), (int (*)()) (name), FALSE, #name }
#define	MACH_TRAP_STACK(name, arg_count)	\
		{ (arg_count), (int (*)()) (name), TRUE, #name }

#endif	/* _KERN_SYSCALL_SW_H_ */<|MERGE_RESOLUTION|>--- conflicted
+++ resolved
@@ -37,14 +37,10 @@
 	int		mach_trap_arg_count;
 	int		(*mach_trap_function)();
 	boolean_t	mach_trap_stack;
-<<<<<<< HEAD
-	int		mach_trap_unused;
+	const char	*mach_trap_name;
 #ifdef __x86_64__
 	long		unused;
 #endif
-=======
-	const char	*mach_trap_name;
->>>>>>> e8d448c1
 } mach_trap_t;
 
 extern mach_trap_t	mach_trap_table[];
